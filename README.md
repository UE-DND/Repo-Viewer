--- conflicted
+++ resolved
@@ -1,24 +1,3 @@
-<<<<<<< HEAD
-# Repo-Viewer
-
-基于MD3设计语言的GitHub仓库浏览网页应用。
-
-## 目录
-
-- [Repo-Viewer](#repo-viewer)
-  - [目录](#目录)
-  - [主要功能](#主要功能)
-  - [本地开发](#本地开发)
-  - [环境变量配置](#环境变量配置)
-  - [部署指南](#部署指南)
-    - [使用Vercel部署](#使用vercel部署)
-  - [许可证](#许可证)
-
-## 主要功能
-
-- 🔍 **仓库浏览**：直观的文件结构导航
-- 🔎 **文件搜索**：基于GitHub Actions预生成索引的快速文件检索
-=======
 ```
 ██████╗ ███████╗██████╗  ██████╗       ██╗   ██╗██╗███████╗██╗    ██╗███████╗██████╗ 
 ██╔══██╗██╔════╝██╔══██╗██╔═══██╗      ██║   ██║██║██╔════╝██║    ██║██╔════╝██╔══██╗
@@ -28,7 +7,7 @@
 ╚═╝  ╚═╝╚══════╝╚═╝      ╚═════╝         ╚═══╝  ╚═╝╚══════╝ ╚══╝╚══╝ ╚══════╝╚═╝  ╚═╝
 ```
 
-***基于MD3设计风格的GitHub仓库浏览应用***
+***基于MD3设计语言的GitHub仓库浏览应用***
 
 ## 目录
 
@@ -36,6 +15,7 @@
 - [主要功能](#主要功能)
 - [本地开发](#本地开发)
 - [环境变量配置](#环境变量配置)
+- [搜索索引构建](#搜索索引构建)
 - [部署指南](#部署指南)
   - [使用Vercel部署](#使用vercel部署)
 - [许可证](#许可证)
@@ -46,13 +26,13 @@
 ## 主要功能
 
 - 🔍 **仓库浏览**：直观的文件结构导航
->>>>>>> 4df91e29
-- 📄 **文件预览**：支持多种文件格式预览，包括Markdown、PDF和图片
+- 🔎 **文件搜索**：基于 GitHub Actions 预生成索引的快速检索，并支持实时 API 兜底
+- 📄 **文件预览**：支持多种文件格式预览，包括 Markdown、PDF 和图片
 - ⬇️ **文件下载**：可下载单个文件或整个文件夹
 - 🔄 **响应式设计**：兼容桌面和移动设备
 - 🔍 **内容过滤**：支持首页文件和文件夹过滤
 - 🛠️ **开发者模式**：提供详细调试信息和性能统计
-- 🌐 **SEO优化**：提高搜索引擎可见性
+- 🌐 **SEO 优化**：提高搜索引擎可见性
 - 🔄 **备选代理支持**：支持多级代理自动故障转移，确保文件访问的可靠性
 
 ## 本地开发
@@ -60,7 +40,6 @@
 按照以下步骤设置您的开发环境：
 
 1. **克隆仓库**
-
 2. **安装依赖**
 
    ```bash
@@ -68,17 +47,14 @@
    ```
 
 3. **创建环境配置**
-   - 复制`.env.example`到`.env`并修改
+   - 复制 `.env.example` 到 `.env` 并修改
 
-   ```bash
-   cp .env.example .env
-   ```
+     ```bash
+     cp .env.example .env
+     ```
 
-   - 编辑`.env`文件配置必要的环境变量
-<<<<<<< HEAD
-   - **注意**：`.env.example`为环境变量模板，现在使用统一的无前缀命名，系统会自动处理VITE_前缀映射
-=======
->>>>>>> 4df91e29
+   - 编辑 `.env` 文件配置必要的环境变量
+   - **提示**：`.env.example` 使用统一的无前缀变量名，构建过程会自动映射为 `VITE_` 前缀
 
 4. **启动开发服务器**
 
@@ -86,60 +62,11 @@
    npm run dev
    ```
 
-   - 开发服务器将在`http://localhost:3000`启动
+   - 开发服务器将在 `http://localhost:3000` 启动
 
 ## 环境变量配置
 
 **必需的环境变量**:
-<<<<<<< HEAD
-
-```env
-# 基础配置
-SITE_TITLE = 你的站点标题
-SITE_DESCRIPTION = 你的站点描述,用于SEO
-SITE_KEYWORDS = 关键词1, 关键词2, 关键词3
-SITE_OG_IMAGE = /icon.svg
-HOMEPAGE_FILTER_ENABLED = true
-HOMEPAGE_ALLOWED_FOLDERS = docs,src
-HOMEPAGE_ALLOWED_FILETYPES = md,pdf,txt
-HIDE_MAIN_FOLDER_DOWNLOAD = false
-HIDE_DOWNLOAD_FOLDERS = node_modules,dist
-DOWNLOAD_PROXY_URL = https://your-proxy
-DEVELOPER_MODE = false
-
-# 仓库信息
-GITHUB_REPO_OWNER = 仓库所有者
-GITHUB_REPO_NAME = 仓库名称
-GITHUB_REPO_BRANCH = 分支名称（默认为main）
-
-# GitHub访问令牌
-GITHUB_PAT1 = 你的GitHub个人访问令牌
-GITHUB_PAT2 =                                       # 可选备用令牌
-```
-
-**可选的环境变量**:
-
-```env
-# 首页内容过滤- 仅对仓库根目录（首页）生效
-HOMEPAGE_FILTER_ENABLED = true或false           # 启用首页过滤功能
-HOMEPAGE_ALLOWED_FOLDERS = folder1,folder2      # 允许在首页显示的文件夹
-HOMEPAGE_ALLOWED_FILETYPES = md,pdf,txt         # 允许在首页显示的文件类型
-
-# 首页下载按钮控制- 仅对仓库根目录（首页）生效
-HIDE_MAIN_FOLDER_DOWNLOAD = true或false         # 隐藏首页的主文件夹下载按钮
-HIDE_DOWNLOAD_FOLDERS = folder1,folder2         # 首页上需要隐藏下载按钮的文件夹
-
-# 搜索索引
-SEARCH_INDEX_ENABLED = true或false             # 是否启用预生成的搜索功能
-SEARCH_INDEX_BASE_PATH = indexes               # RV-Index 分支中索引文件所在目录（相对路径）
-SEARCH_INDEX_BRANCH = RV-Index                 # 存放索引文件的专用分支
-SEARCH_INDEX_MANIFEST_PATH = manifest.json     # 分支中记录索引列表的清单文件
-SEARCH_INDEX_FALLBACK_RAW_URL =                # 可选 CDN 前缀，形如 https://cdn.xxx/${owner}/${repo}@${ref}
-SEARCH_INDEX_MAX_RESULTS = 200                 # 搜索结果返回的最大数量
-
-# 代理设置
-DOWNLOAD_PROXY_URL = 下载代理URL                    # 主代理URL
-=======
 
 ```env
 # 基础配置
@@ -147,7 +74,6 @@
 SITE_DESCRIPTION =                                    # 你的站点描述,用于SEO
 SITE_KEYWORDS =                                       # 关键词1, 关键词2, 关键词3
 SITE_OG_IMAGE = /icon.svg                             # 站点图标
-
 
 # 仓库信息
 GITHUB_REPO_OWNER =                                   # 仓库所有者
@@ -162,90 +88,65 @@
 **可选的环境变量**:
 
 ```env
-# 首页内容过滤- 仅对仓库根目录（首页）生效
+# 首页内容过滤 - 仅对仓库根目录（首页）生效
 HOMEPAGE_FILTER_ENABLED = true/false                  # 启用首页过滤功能
 HOMEPAGE_ALLOWED_FOLDERS = folder1,folder2            # 允许在首页显示的文件夹
 HOMEPAGE_ALLOWED_FILETYPES = md,pdf,txt               # 允许在首页显示的文件类型
 
-# 首页下载按钮控制- 仅对仓库根目录（首页）生效
+# 首页下载按钮控制 - 仅对仓库根目录（首页）生效
 HIDE_MAIN_FOLDER_DOWNLOAD = true/false                # 隐藏首页的主文件夹下载按钮
 HIDE_DOWNLOAD_FOLDERS = folder1,folder2               # 首页上需要隐藏下载按钮的文件夹
 
+# 搜索索引配置 - 配合 RV-Index 分支的预生成索引
+SEARCH_INDEX_ENABLED = true/false                     # 是否启用预生成索引搜索
+SEARCH_INDEX_BASE_PATH = indexes                      # 索引文件所在目录
+SEARCH_INDEX_BRANCH = RV-Index                        # 索引文件所在分支
+SEARCH_INDEX_MANIFEST_PATH = manifest.json            # 清单文件名称
+SEARCH_INDEX_MAX_RESULTS = 200                        # 搜索结果返回的最大数量
+SEARCH_INDEX_FALLBACK_RAW_URL =                       # 可选 CDN 前缀，形如 https://cdn.xxx/${owner}/${repo}@${ref}
+
 # 代理设置
-DOWNLOAD_PROXY_URL = 下载代理URL                       # 主代理URL
->>>>>>> 4df91e29
-DOWNLOAD_PROXY_URL_BACKUP1 =
-DOWNLOAD_PROXY_URL_BACKUP2 =
+DOWNLOAD_PROXY_URL =                                  # 主代理URL
+DOWNLOAD_PROXY_URL_BACKUP1 =                          # 备选代理1
+DOWNLOAD_PROXY_URL_BACKUP2 =                          # 备选代理2
 
 # 开发者选项
-<<<<<<< HEAD
-DEVELOPER_MODE = true/false                     # 启用开发者模式
-CONSOLE_LOGGING = true/false                   # 控制台日志
+DEVELOPER_MODE = true/false                           # 启用开发者模式
+CONSOLE_LOGGING = true/false                          # 控制台日志
 ```
 
 ## 搜索索引构建
 
-- GitHub Actions 工作流 `.github/workflows/generate-search-index.yml` 会在每次推送后自动遍历当前分支并生成索引文件，存放于专用分支 `RV-Index`，文件命名遵循 `<分支名>-<提交短哈希>-index.json`。
-- 同一分支的最新索引映射记录在 `RV-Index` 分支根目录的 `manifest.json` 中，前端会读取该清单后拉取匹配的索引文件，无需污染其他分支历史。
-- 需要手动刷新索引时，可在 GitHub Actions 面板中触发 `Build Search Index` 工作流，或复制工作流中的 Python 片段在本地执行，再将生成的文件推送到 `RV-Index` 分支。
+- GitHub Actions 工作流 `.github/workflows/generate-search-index.yml` 会在每次推送后自动遍历目标分支并生成索引文件，存放于专用分支 `RV-Index`，文件命名遵循 `<分支名>-<提交短哈希>-index.json`。
+- 同一分支的最新索引映射记录在 `RV-Index` 分支根目录的 `manifest.json` 中，前端读取清单后即可拉取对应索引文件，无需污染其他分支历史。
+- 需要手动刷新索引时，可在 GitHub Actions 面板中触发 **Build Search Index** 工作流，或按工作流中的 Python 脚本在本地生成文件并推送到 `RV-Index` 分支。
 
 ## 部署指南
 
 ### 使用Vercel部署
 
 1. **在GitHub上创建个人访问令牌（PAT）**:
-   - 访问[GitHub设置→开发者设置→个人访问令牌](https://github.com/settings/tokens)
-   - 创建一个或多个具有`repo`权限的令牌
+   - 访问 [GitHub设置→开发者设置→个人访问令牌](https://github.com/settings/tokens)
+   - 创建一个或多个具有 `repo` 权限的令牌
    - 保存这些令牌，你将在下一步中使用它们
 
 2. **在Vercel上导入你的仓库**:
-   - 登录[Vercel](https://vercel.com)
-   - 点击"Import Project"
-   - 选择"Import Git Repository"并连接你的GitHub账号
-   - 选择Repo-Viewer仓库
+   - 登录 [Vercel](https://vercel.com)
+   - 点击 "Import Project"
+   - 选择 "Import Git Repository" 并连接你的 GitHub 账号
+   - 选择 Repo-Viewer 仓库
 
 3. **配置环境变量**:
-   - 在部署设置页面，找到"Environment Variables"部分
+   - 在部署设置页面，找到 "Environment Variables" 部分
    - 添加必要的环境变量
 
 4. **部署应用**:
-   - 点击"Deploy"按钮
-   - Vercel将自动构建和部署你的应用
+   - 点击 "Deploy" 按钮
+   - Vercel 将自动构建和部署你的应用
 
 ## 许可证
 
-本项目基于AGPL-3.0许可证开源。详见[LICENSE](LICENSE)文件。
-=======
-DEVELOPER_MODE = true/false                           # 启用开发者模式
-CONSOLE_LOGGING = true/false                          # 控制台日志
-```
-
-## 部署指南
-
-### 使用Vercel部署
-
-1. **在GitHub上创建个人访问令牌（PAT）**:
-   - 访问[GitHub设置→开发者设置→个人访问令牌](https://github.com/settings/tokens)
-   - 创建一个或多个具有`repo`权限的令牌
-   - 保存这些令牌，你将在下一步中使用它们
-
-2. **在Vercel上导入你的仓库**:
-   - 登录[Vercel](https://vercel.com)
-   - 点击"Import Project"
-   - 选择"Import Git Repository"并连接你的GitHub账号
-   - 选择Repo-Viewer仓库
-
-3. **配置环境变量**:
-   - 在部署设置页面，找到"Environment Variables"部分
-   - 添加必要的环境变量
-
-4. **部署应用**:
-   - 点击"Deploy"按钮
-   - Vercel将自动构建和部署你的应用
-
-## 许可证
-
-本项目基于AGPL-3.0许可证开源。详见[LICENSE](LICENSE)文件。
+本项目基于 AGPL-3.0 许可证开源。详见 [LICENSE](LICENSE) 文件。
 
 ## 贡献者
 
@@ -259,5 +160,4 @@
 
 ## Stars
 
-![Star History](https://api.star-history.com/svg?repos=UE-DND/Repo-Viewer&type=Date)
->>>>>>> 4df91e29
+![Star History](https://api.star-history.com/svg?repos=UE-DND/Repo-Viewer&type=Date)