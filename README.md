# Repo-Viewer

***基于 Material Design 3设计风格的 GitHub仓库浏览应用***

<<<<<<< HEAD
[**🖥️ 在线演示**](repoviewer.uednd.top)
=======
[**🖥️ 在线演示**](https://repoviewer.uednd.top)
>>>>>>> 0e6a4a6b
[**⚙️ Dev 预览**](https://repoviewer-dev.uednd.top)

![React](https://img.shields.io/badge/React-19.1.0-61DAFB?style=for-the-badge&logo=react&logoColor=white)
![TypeScript](https://img.shields.io/badge/TypeScript-5.8.3-3178C6?style=for-the-badge&logo=typescript&logoColor=white)
![Vite](https://img.shields.io/badge/Vite-7.1.19-646CFF?style=for-the-badge&logo=vite&logoColor=white)
![Tailwind CSS](https://img.shields.io/badge/Tailwind_CSS-3.4.17-06B6D4?style=for-the-badge&logo=tailwindcss&logoColor=white)
![Material-UI](https://img.shields.io/badge/Material--UI-7.0.2-007FFF?style=for-the-badge&logo=mui&logoColor=white)
![Framer Motion](https://img.shields.io/badge/Framer_Motion-12.14.0-0055FF?style=for-the-badge&logo=framer&logoColor=white)
![Axios](https://img.shields.io/badge/Axios-1.9.0-5A29E4?style=for-the-badge&logo=axios&logoColor=white)
![Zod](https://img.shields.io/badge/Zod-4.1.9-3E67B1?style=for-the-badge&logo=zod&logoColor=white)

![Preview Dark](docs/image/dark.png)

<table>
  <tr>
    <td><img alt="" src="docs/image/phone_1.png"></td>
    <td><img alt="" src="docs/image/phone_2.png"></td>
    <td><img alt="" src="docs/image/phone_3.png"></td>
  <tr>
</table>

### 主要功能

- 🔍 **仓库浏览**：直观的文件结构导航，同时提供首页文件和文件夹过滤
- 📄 **文件预览**：支持多种文件格式预览，目前包括 `Markdown`、 `PDF` 和 `图片`
- ⬇️ **文件下载**：可下载单个文件或整个文件夹
- 🌐 **SEO优化**：提高搜索引擎可见性

### 本地开发

1. **克隆仓库**

    ```bash
    git clone https://github.com/UE-DND/Repo-Viewer.git
    cd Repo-Viewer
    ```

2. **安装依赖**

    ```bash
   npm install --legacy-peer-deps
   ```

3. **创建环境配置**：复制 `.env.example` 到 `.env` 并配置必要的环境变量（参见下方内容）

   ```bash
   cp .env.example .env
   ```

4. **启动开发服务器**

   ```bash
   npm run dev
   ```

### 环境变量配置

**必需的环境变量**:

```env
# 基础配置，用于SEO
SITE_TITLE =                                          # 站点标题
SITE_DESCRIPTION =                                    # 站点描述
SITE_OG_IMAGE = /icon.svg                             # 站点图标
SITE_KEYWORDS =                                       # 站点关键词，可用逗号分隔

# 仓库信息
GITHUB_REPO_OWNER =                                   # 仓库所有者
GITHUB_REPO_NAME =                                    # 仓库名称
GITHUB_REPO_BRANCH =                                  # 分支名称（默认为main）

# GitHub访问令牌
GITHUB_PAT1 =                                         # 个人GitHub令牌
GITHUB_PAT2 =                                         # 【可选】备用令牌
```

**可选的环境变量（以下任意变量均可忽略）**:

```env
# 首页内容过滤- 仅对仓库根目录（首页）生效
HOMEPAGE_FILTER_ENABLED = true||false                 # 启用首页过滤功能
HOMEPAGE_ALLOWED_FOLDERS = folder1, folder2           # 允许在首页显示的文件夹，可用逗号分隔
HOMEPAGE_ALLOWED_FILETYPES = md, pdf, txt             # 允许在首页显示的文件类型，可用逗号分隔

# 首页下载按钮控制- 仅对仓库根目录（首页）生效
HIDE_MAIN_FOLDER_DOWNLOAD = true||false               # 隐藏首页的主文件夹下载按钮
HIDE_DOWNLOAD_FOLDERS = folder1, folder2              # 首页上需要隐藏下载按钮的文件夹，可用逗号分隔

<<<<<<< HEAD
# 搜索索引功能（需要配合 Repo-Viewer-Search 索引）
REPO_VIEWER_SEARCH_INDEX_ENABLED = true||false        # 启用索引搜索模式，默认关闭
REPO_VIEWER_SEARCH_INDEX_BRANCH = RV-Index           # 索引所在分支，默认 RV-Index
REPO_VIEWER_SEARCH_DEFAULT_BRANCH = main             # manifest 缺省时的回退仓库分支，留空继承 GITHUB_REPO_BRANCH
REPO_VIEWER_SEARCH_MANIFEST_PATH = manifest.json     # manifest 文件路径，默认 manifest.json
REPO_VIEWER_SEARCH_REFRESH_INTERVAL_MS = 300000      # manifest 刷新间隔（毫秒），默认 300000 (5 分钟)
=======
# 页脚显示控制
FOOTER_LEFT_TEXT = [text](link)                       # 页脚左侧自定义信息
>>>>>>> 0e6a4a6b

# 文件下载代理设置（仅用于下载功能，不影响内容浏览）
DOWNLOAD_PROXY_URL =                                  # 下载主代理URL
DOWNLOAD_PROXY_URL_BACKUP1 =                          # 下载备用代理URL1
DOWNLOAD_PROXY_URL_BACKUP2 =                          # 下载备用代理URL2

# 开发者选项
DEVELOPER_MODE = true||false                          # 启用开发者模式
CONSOLE_LOGGING = true||false                         # 控制台日志
```

### 部署指南

##### 使用Vercel部署

1. **在GitHub上创建个人访问令牌（PAT）**:
   - 访问[GitHub设置→开发者设置→个人访问令牌](https://github.com/settings/tokens)
   - 创建一个或多个具有`repo`权限的令牌
   - 保存这些令牌，你将在下一步中使用它们

2. **在Vercel上导入你的仓库**:
   - 登录[Vercel](https://vercel.com)
   - 点击`Import Project`
   - 选择`Import Git Repository`并连接你的GitHub账号
   - 选择Repo-Viewer仓库

3. **配置环境变量**:
   - 在部署设置页面，找到`Environment Variables`部分
   - 添加必要的环境变量

4. **部署应用**:
   - 点击`Deploy`按钮
   - Vercel将自动构建和部署你的应用

### Dev 预览

想要查看项目的最新开发进度？通过 [Repo-Viewer/dev](https://repoviewer-dev.uednd.top) 预览 `dev` 分支的最新特性。

### 许可证

本项目使用 **AGPL-3.0** 许可证。

- ✅ 可以自由使用、修改和分发
- ⚠️ 必须开源修改后的代码并保留原作者版权信息
- ⚠️ 网络部署也需要开源
- ⚠️ 修改后的版本必须使用相同的 AGPL-3.0 许可证

> 完整条款见 [[LICENSE](LICENSE)]

### 贡献者

[![Contributors](https://contrib.rocks/image?repo=UE-DND/Repo-Viewer)](https://github.com/UE-DND/Repo-Viewer/graphs/contributors)

### Stars

![Star History](https://api.star-history.com/svg?repos=UE-DND/Repo-Viewer&type=Date)<|MERGE_RESOLUTION|>--- conflicted
+++ resolved
@@ -2,11 +2,7 @@
 
 ***基于 Material Design 3设计风格的 GitHub仓库浏览应用***
 
-<<<<<<< HEAD
-[**🖥️ 在线演示**](repoviewer.uednd.top)
-=======
 [**🖥️ 在线演示**](https://repoviewer.uednd.top)
->>>>>>> 0e6a4a6b
 [**⚙️ Dev 预览**](https://repoviewer-dev.uednd.top)
 
 ![React](https://img.shields.io/badge/React-19.1.0-61DAFB?style=for-the-badge&logo=react&logoColor=white)
@@ -95,17 +91,8 @@
 HIDE_MAIN_FOLDER_DOWNLOAD = true||false               # 隐藏首页的主文件夹下载按钮
 HIDE_DOWNLOAD_FOLDERS = folder1, folder2              # 首页上需要隐藏下载按钮的文件夹，可用逗号分隔
 
-<<<<<<< HEAD
-# 搜索索引功能（需要配合 Repo-Viewer-Search 索引）
-REPO_VIEWER_SEARCH_INDEX_ENABLED = true||false        # 启用索引搜索模式，默认关闭
-REPO_VIEWER_SEARCH_INDEX_BRANCH = RV-Index           # 索引所在分支，默认 RV-Index
-REPO_VIEWER_SEARCH_DEFAULT_BRANCH = main             # manifest 缺省时的回退仓库分支，留空继承 GITHUB_REPO_BRANCH
-REPO_VIEWER_SEARCH_MANIFEST_PATH = manifest.json     # manifest 文件路径，默认 manifest.json
-REPO_VIEWER_SEARCH_REFRESH_INTERVAL_MS = 300000      # manifest 刷新间隔（毫秒），默认 300000 (5 分钟)
-=======
 # 页脚显示控制
 FOOTER_LEFT_TEXT = [text](link)                       # 页脚左侧自定义信息
->>>>>>> 0e6a4a6b
 
 # 文件下载代理设置（仅用于下载功能，不影响内容浏览）
 DOWNLOAD_PROXY_URL =                                  # 下载主代理URL
