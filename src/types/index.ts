--- conflicted
+++ resolved
@@ -1,33 +1,20 @@
-<<<<<<< HEAD
-import { OptionsObject as NotistackOptionsObject } from "notistack";
+import { OptionsObject as NotistackOptionsObject } from 'notistack';
 
-export * from "./errors";
-export * from "./search";
+export * from './errors';
+export * from './search';
 
 // Office文件类型枚举
 export enum OfficeFileType {
-  WORD = "word",
-  EXCEL = "excel",
-  PPT = "ppt",
-}
-=======
-import { OptionsObject as NotistackOptionsObject } from 'notistack';
->>>>>>> 4df91e29
-
-export * from './errors';
-
-// Office文件类型枚举
-export enum OfficeFileType {
-  WORD = "word",
-  EXCEL = "excel",
-  PPT = "ppt",
+  WORD = 'word',
+  EXCEL = 'excel',
+  PPT = 'ppt',
 }
 
 // 定义GitHub仓库内容项的接口
 export interface GitHubContent {
   name: string;
   path: string;
-  type: "file" | "dir";
+  type: 'file' | 'dir';
   sha: string;
   size?: number;
   download_url: string | null;
@@ -64,10 +51,6 @@
   previewingItem: GitHubContent | null;
   loadingPreview: boolean;
 
-<<<<<<< HEAD
-=======
-
->>>>>>> 4df91e29
   // 图像预览
   imagePreviewUrl: string | null;
   previewingImageItem: GitHubContent | null;
@@ -86,37 +69,22 @@
 
 // 定义预览操作类型
 export type PreviewAction =
-<<<<<<< HEAD
-  | { type: "RESET_PREVIEW" }
-  | { type: "SET_MD_PREVIEW"; content: string | null; item: GitHubContent | null }
-  | { type: "SET_MD_LOADING"; loading: boolean }
-  | { type: "SET_IMAGE_PREVIEW"; url: string | null; item: GitHubContent | null }
-  | { type: "SET_IMAGE_LOADING"; loading: boolean }
-  | { type: "SET_IMAGE_ERROR"; error: string | null }
-  | { type: "SET_IMAGE_FULLSCREEN"; fullscreen: boolean }
-  | { type: "SET_OFFICE_PREVIEW"; url: string | null; item: GitHubContent | null; fileType: OfficeFileType | null }
-  | { type: "SET_OFFICE_LOADING"; loading: boolean }
-  | { type: "SET_OFFICE_ERROR"; error: string | null }
-  | { type: "SET_OFFICE_FULLSCREEN"; fullscreen: boolean };
-=======
   | { type: 'RESET_PREVIEW' }
   // Markdown预览操作 (仅用于README文件)
-  | { type: 'SET_MD_PREVIEW', content: string | null, item: GitHubContent | null }
-  | { type: 'SET_MD_LOADING', loading: boolean }
-
+  | { type: 'SET_MD_PREVIEW'; content: string | null; item: GitHubContent | null }
+  | { type: 'SET_MD_LOADING'; loading: boolean }
 
   // 图像预览操作
-  | { type: 'SET_IMAGE_PREVIEW', url: string | null, item: GitHubContent | null }
-  | { type: 'SET_IMAGE_LOADING', loading: boolean }
-  | { type: 'SET_IMAGE_ERROR', error: string | null }
-  | { type: 'SET_IMAGE_FULLSCREEN', fullscreen: boolean }
+  | { type: 'SET_IMAGE_PREVIEW'; url: string | null; item: GitHubContent | null }
+  | { type: 'SET_IMAGE_LOADING'; loading: boolean }
+  | { type: 'SET_IMAGE_ERROR'; error: string | null }
+  | { type: 'SET_IMAGE_FULLSCREEN'; fullscreen: boolean }
 
   // Office预览操作
-  | { type: 'SET_OFFICE_PREVIEW', url: string | null, item: GitHubContent | null, fileType: OfficeFileType | null }
-  | { type: 'SET_OFFICE_LOADING', loading: boolean }
-  | { type: 'SET_OFFICE_ERROR', error: string | null }
-  | { type: 'SET_OFFICE_FULLSCREEN', fullscreen: boolean };
->>>>>>> 4df91e29
+  | { type: 'SET_OFFICE_PREVIEW'; url: string | null; item: GitHubContent | null; fileType: OfficeFileType | null }
+  | { type: 'SET_OFFICE_LOADING'; loading: boolean }
+  | { type: 'SET_OFFICE_ERROR'; error: string | null }
+  | { type: 'SET_OFFICE_FULLSCREEN'; fullscreen: boolean };
 
 // 定义下载状态接口
 export interface DownloadState {
@@ -130,13 +98,13 @@
 
 // 定义下载操作类型
 export type DownloadAction =
-  | { type: "SET_DOWNLOADING_FILE"; path: string | null }
-  | { type: "SET_DOWNLOADING_FOLDER"; path: string | null }
-  | { type: "SET_FOLDER_PROGRESS"; progress: number }
-  | { type: "SET_PROCESSING_FILES"; count: number }
-  | { type: "SET_TOTAL_FILES"; count: number }
-  | { type: "CANCEL_DOWNLOAD" }
-  | { type: "RESET_DOWNLOAD_STATE" };
+  | { type: 'SET_DOWNLOADING_FILE'; path: string | null }
+  | { type: 'SET_DOWNLOADING_FOLDER'; path: string | null }
+  | { type: 'SET_FOLDER_PROGRESS'; progress: number }
+  | { type: 'SET_PROCESSING_FILES'; count: number }
+  | { type: 'SET_TOTAL_FILES'; count: number }
+  | { type: 'CANCEL_DOWNLOAD' }
+  | { type: 'RESET_DOWNLOAD_STATE' };
 
 // 定义应用状态接口
 export interface AppState {
