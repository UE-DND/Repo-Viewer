--- conflicted
+++ resolved
@@ -30,11 +30,7 @@
  */
 export type PreviewAction =
   | { type: 'RESET_PREVIEW' }
-<<<<<<< HEAD
   // 文本/Markdown预览操作
-=======
-  // Markdown预览操作（所有 .md 文件）
->>>>>>> 88f804bd
   | { type: 'SET_MD_PREVIEW', content: string | null, item: GitHubContent | null }
   | { type: 'SET_TEXT_PREVIEW', content: string | null, item: GitHubContent | null }
   | { type: 'SET_PREVIEW_LOADING', loading: boolean }
