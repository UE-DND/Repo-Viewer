--- conflicted
+++ resolved
@@ -36,20 +36,9 @@
   toggleFullScreen,
   handleClosePreview,
   closeButtonBorderRadius,
-  variant = 'inline',
 }) => {
   const theme = useTheme();
-<<<<<<< HEAD
-  const isFloating = variant === 'floating' && !fullScreenMode;
-  const isInline = variant === 'inline';
-  const isOverlayFullWidth = variant === 'full-width' || (fullScreenMode && !isInline);
-
-  const containerBg = theme.palette.mode === 'dark'
-    ? alpha(theme.palette.background.paper, isFloating ? 0.72 : isInline ? 0.78 : 0.7)
-    : alpha(theme.palette.background.paper, isFloating ? 0.85 : isInline ? 0.9 : 0.8);
-=======
   const { t } = useI18n();
->>>>>>> 88f804bd
 
   return (
     <Box
@@ -57,35 +46,30 @@
         display: 'flex',
         justifyContent: 'center',
         alignItems: 'center',
-        gap: { xs: 1, sm: 1.5, md: 2 },
-        px: { xs: 1.25, sm: 1.75, md: 2 },
-        py: { xs: 1, sm: 1.25, md: 1.5 },
-        bgcolor: containerBg,
-        backdropFilter: 'blur(16px)',
-        border: 'none',
-        position: isFloating || isOverlayFullWidth ? 'absolute' : 'relative',
-        bottom: isFloating || isOverlayFullWidth ? 0 : undefined,
-        left: isFloating || isOverlayFullWidth ? 0 : undefined,
-        right: isFloating || isOverlayFullWidth ? 0 : undefined,
+        gap: isSmallScreen ? 1 : 2,
+        p: isSmallScreen ? 1 : 1.5,
+        bgcolor:
+          theme.palette.mode === 'dark'
+            ? alpha(theme.palette.background.paper, 0.7)
+            : alpha(theme.palette.background.paper, 0.8),
+        backdropFilter: 'blur(10px)',
+        borderTop: '1px solid',
+        borderColor: alpha(theme.palette.divider, 0.1),
+        position: 'absolute',
+        bottom: 0,
+        left: 0,
+        right: 0,
         zIndex: 100,
         minHeight: isSmallScreen ? '64px' : '72px',
         height: 'auto',
-        paddingTop: isSmallScreen ? '10px' : '14px',
-        paddingBottom: isSmallScreen ? '10px' : '14px',
-        boxShadow: isFloating
-          ? theme.shadows[6]
-          : isInline
-            ? theme.shadows[2]
-            : (theme.palette.mode === 'dark'
-                ? '0 -4px 12px rgba(0,0,0,0.2)'
-                : '0 -4px 12px rgba(0,0,0,0.1)'),
+        paddingTop: isSmallScreen ? '8px' : '12px',
+        paddingBottom: isSmallScreen ? '8px' : '12px',
+        boxShadow:
+          theme.palette.mode === 'dark'
+            ? '0 -4px 12px rgba(0,0,0,0.2)'
+            : '0 -4px 12px rgba(0,0,0,0.1)',
         flexWrap: isSmallScreen ? 'wrap' : 'nowrap',
-        borderRadius: isInline ? 1 : (isFloating ? g3BorderRadius(G3_PRESETS.card) : 0),
-        pointerEvents: 'auto',
-        width: isInline ? 'auto' : undefined,
-        maxWidth: '100%',
-        alignSelf: 'center',
-        ...(fullScreenMode && variant === 'full-width' ? {
+        ...(fullScreenMode && {
           paddingRight: isSmallScreen ? '8px' : '120px',
           paddingLeft: isSmallScreen ? '8px' : undefined,
           width: isSmallScreen ? 'calc(100% - 16px)' : 'calc(100% - 48px)',
@@ -93,8 +77,9 @@
           left: isSmallScreen ? '8px' : '24px',
           borderRadius: g3BorderRadius(G3_PRESETS.card),
           bottom: isSmallScreen ? '8px' : '16px',
-          border: 'none',
-        } : {}),
+          border: '1px solid',
+          borderColor: alpha(theme.palette.divider, 0.1),
+        }),
       }}
       data-oid="2ux6qrx"
     >
@@ -103,13 +88,11 @@
           display: 'flex',
           justifyContent: 'center',
           alignItems: 'center',
-          gap: { xs: 0.75, sm: 1, md: 2 },
-          flex: isInline ? '0 1 auto' : '1 1 auto',
-          minWidth: 0,
-          paddingLeft: isInline ? 0 : (isSmallScreen ? 0 : '56px'),
-          paddingRight: isInline ? 0 : (isSmallScreen ? '72px' : 0),
-          flexWrap: isInline && isSmallScreen ? 'wrap' : 'nowrap',
-          rowGap: isInline && isSmallScreen ? 1 : 0,
+          gap: isSmallScreen ? 0.75 : 2,
+          width: '100%',
+          paddingLeft: isSmallScreen ? 0 : '80px', // 为右侧关闭按钮平衡空间
+          flexWrap: isSmallScreen ? 'wrap' : 'nowrap',
+          paddingRight: isSmallScreen ? '88px' : 0, // 为小屏幕的关闭按钮留出空间
         }}
         data-oid="wlz6pbm"
       >
@@ -288,9 +271,8 @@
         onClick={handleClosePreview}
         aria-label={t('ui.image.close')}
         sx={{
-          position: isInline ? 'relative' : 'absolute',
-          right: isInline ? undefined : (isSmallScreen ? theme.spacing(1.5) : theme.spacing(2)),
-          marginLeft: isInline ? theme.spacing(2) : 0,
+          position: 'absolute',
+          right: isSmallScreen ? theme.spacing(1) : theme.spacing(2),
           borderRadius: closeButtonBorderRadius,
           minWidth: isSmallScreen ? '64px' : '80px',
           height: isSmallScreen ? '40px' : '48px',
