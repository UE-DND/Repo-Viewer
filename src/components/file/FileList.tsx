--- conflicted
+++ resolved
@@ -5,10 +5,7 @@
 import { motion } from "framer-motion";
 import FileListItem from "./FileListItem";
 import { GitHubContent } from "../../types";
-<<<<<<< HEAD
-=======
 import { g3Styles } from "../../utils";
->>>>>>> 4df91e29
 
 // 添加CSS优化，提高动画性能
 const optimizedAnimationStyle = {
