import { useContext, useState, useCallback, useEffect, useRef, lazy, Suspense } from "react";
import {
  Box,
  IconButton,
  Tooltip,
  useTheme,
} from "@mui/material";
import {
  DarkMode as DarkModeIcon,
  LightMode as LightModeIcon,
  GitHub as GitHubIcon,
  SearchRounded as SearchIcon,
} from "@mui/icons-material";
import { ColorModeContext } from "@/contexts/colorModeContext";
import { useRefresh } from "@/hooks/useRefresh";
import { GitHub } from "@/services/github";
import axios from "axios";
import { getGithubConfig } from "@/config";
import { logger } from "@/utils";
import { useContentContext } from "@/contexts/unified";
import { useI18n } from "@/contexts/I18nContext";

// 懒加载搜索组件
const SearchDrawer = lazy(async () => import("@/components/interactions/SearchDrawer"));

// 懒加载搜索组件
const SearchDrawer = lazy(async () => import("@/components/interactions/SearchDrawer"));

/**
 * 仓库信息接口
 */
interface RepoInfo {
  repoOwner: string;
  repoName: string;
}

/**
 * GitHub配置状态类型
 */
type GitHubConfigStatus = "success" | "error";

/**
 * GitHub配置响应接口
 */
interface GitHubConfigResponse {
  status?: GitHubConfigStatus;
  data?: Partial<RepoInfo>;
}

/**
 * 工具栏按钮组件属性接口
 */
interface ToolbarButtonsProps {
  showBreadcrumbInToolbar?: boolean;
  isSmallScreen?: boolean;
}

interface RefreshSessionState {
  version: number;
  branch?: string;
  path?: string;
  timestamp: number;
}

/**
 * 工具栏按钮组件
 *
 * 提供主题切换、刷新和跳转到GitHub等功能按钮。
 */
const ToolbarButtons: React.FC<ToolbarButtonsProps> = ({
  showBreadcrumbInToolbar = false,
  isSmallScreen = false,
}) => {
  const { toggleColorMode } = useContext(ColorModeContext);
  const theme = useTheme();
  const handleRefresh = useRefresh();
  const [searchDrawerOpen, setSearchDrawerOpen] = useState<boolean>(false);
<<<<<<< HEAD
=======
  const { t } = useI18n();
>>>>>>> 88f804bd
  const [repoInfo, setRepoInfo] = useState<RepoInfo>(() => {
    const githubConfig = getGithubConfig();
    return {
      repoOwner: githubConfig.repoOwner,
      repoName: githubConfig.repoName,
    };
  });
  const {
    currentBranch,
    defaultBranch,
    currentPath,
    branches: _branches,
    branchLoading: _branchLoading,
    branchError: _branchError,
    setCurrentBranch,
    refreshBranches,
    setCurrentPath,
  } = useContentContext();

  const BROWSER_REFRESH_FLAG = "repo-viewer:pending-refresh";
  const refreshSyncHandledRef = useRef<boolean>(false);
  const storedRefreshStateRef = useRef<RefreshSessionState | null>(null);
  const branchValueRef = useRef(currentBranch);
  const pathValueRef = useRef(currentPath);

  useEffect(() => {
    branchValueRef.current = currentBranch;
  }, [currentBranch]);

  useEffect(() => {
    pathValueRef.current = currentPath;
  }, [currentPath]);

  const buildRefreshSessionState = useCallback((): RefreshSessionState => ({
    version: 1,
    branch: branchValueRef.current,
    path: pathValueRef.current,
    timestamp: Date.now(),
  }), []);

  useEffect(() => {
    const handleBeforeUnload = (): void => {
      try {
        const state = buildRefreshSessionState();
        sessionStorage.setItem(BROWSER_REFRESH_FLAG, JSON.stringify(state));
      } catch (error) {
        logger.debug("无法在刷新前缓存状态标记", error);
      }
    };

    window.addEventListener("beforeunload", handleBeforeUnload);

    return () => {
      window.removeEventListener("beforeunload", handleBeforeUnload);
    };
  }, [buildRefreshSessionState]);

  useEffect(() => {
    if (refreshSyncHandledRef.current) {
      return;
    }

    let isActive = true;

    const readStoredRefreshState = (): RefreshSessionState | null => {
      try {
        const raw = sessionStorage.getItem(BROWSER_REFRESH_FLAG);
        if (raw === null) {
          return null;
        }

        if (raw === "1") {
          return {
            version: 0,
            timestamp: Date.now(),
          };
        }

        const parsed = JSON.parse(raw) as Partial<RefreshSessionState> | null;

        if (parsed === null || typeof parsed !== "object") {
          return null;
        }

        const state: RefreshSessionState = {
          version: typeof parsed.version === "number" ? parsed.version : 0,
          timestamp: typeof parsed.timestamp === "number" ? parsed.timestamp : Date.now(),
        };

        if (typeof parsed.branch === "string") {
          state.branch = parsed.branch;
        }

        if (typeof parsed.path === "string") {
          state.path = parsed.path;
        }

        return state;
      } catch (error) {
        logger.debug("解析刷新状态标记失败", error);
        return null;
      }
    };

    const isReloadNavigation = (): boolean => {
      try {
        const entries = performance.getEntriesByType("navigation") as PerformanceNavigationTiming[];
        const navigationEntry = entries[0];

        if (navigationEntry !== undefined) {
          return navigationEntry.type === "reload";
        }
      } catch (error) {
        logger.debug("检测浏览器刷新时发生错误", error);
      }

      return false;
    };

    const shouldTriggerRefresh = (): boolean => {
      storedRefreshStateRef.current = readStoredRefreshState();

      if (storedRefreshStateRef.current !== null) {
        return true;
      }

      try {
        if (sessionStorage.getItem(BROWSER_REFRESH_FLAG) === "1") {
          return true;
        }
      } catch (error) {
        logger.debug("读取刷新状态标记失败", error);
      }

      return isReloadNavigation();
    };

    if (!shouldTriggerRefresh()) {
      return () => {
        isActive = false;
      };
    }

    refreshSyncHandledRef.current = true;

    try {
      sessionStorage.removeItem(BROWSER_REFRESH_FLAG);
    } catch (error) {
      logger.debug("移除刷新状态标记失败", error);
    }

    const applyStoredState = (): void => {
      const storedState = storedRefreshStateRef.current;

      if (storedState === null) {
        return;
      }

      const targetBranch = typeof storedState.branch === "string" ? storedState.branch.trim() : "";
      const targetPath = typeof storedState.path === "string" ? storedState.path : null;
      let branchChanged = false;

      if (targetBranch.length > 0 && targetBranch !== branchValueRef.current) {
        setCurrentBranch(targetBranch);
        branchChanged = true;
      }

      if (targetPath !== null) {
        const restorePath = (): void => {
          setCurrentPath(targetPath, "none");
        };

        if (branchChanged) {
          window.setTimeout(restorePath, 0);
        } else if (targetPath !== pathValueRef.current) {
          restorePath();
        }
      }
    };

    applyStoredState();

    const runRefresh = async (): Promise<void> => {
      try {
        await GitHub.Cache.clearCache();
      } catch (error) {
        logger.error("清除缓存失败:", error);
      }

      if (!isActive) {
        return;
      }

      logger.info("检测到浏览器刷新，执行同步刷新逻辑");
      handleRefresh();
      void refreshBranches();
    };

    if (storedRefreshStateRef.current !== null) {
      const schedule = typeof window.requestAnimationFrame === "function"
        ? window.requestAnimationFrame.bind(window)
        : (callback: FrameRequestCallback): void => {
            window.setTimeout(() => {
              callback(performance.now());
            }, 0);
          };

      schedule(() => {
        void runRefresh();
      });
    } else {
      void runRefresh();
    }

    return () => {
      isActive = false;
    };
  }, [handleRefresh, refreshBranches, setCurrentBranch, setCurrentPath]);

  // 在组件加载时获取仓库信息
  useEffect(() => {
    const fetchRepoInfo = async (): Promise<void> => {
      try {
        // 尝试从API获取仓库信息
        const response = await axios.get<GitHubConfigResponse>(
          "/api/github?action=getConfig",
        );
        if (response.data.status === "success") {
          const { repoOwner, repoName } = response.data.data ?? {};
          if (
            typeof repoOwner === "string" &&
            repoOwner.length > 0 &&
            typeof repoName === "string" &&
            repoName.length > 0
          ) {
            setRepoInfo({ repoOwner, repoName });
          }
        }
      } catch (error) {
        // 如果API请求失败，保持使用默认值或环境变量值
        logger.error("获取仓库信息失败:", error);
      }
    };

    void fetchRepoInfo();
  }, []);

  // 处理主题切换按钮点击
  const onThemeToggleClick = useCallback(() => {
    // 执行主题切换（事件将在 useThemeMode 中自动发出）
    toggleColorMode();
  }, [toggleColorMode]);

  // 处理GitHub按钮点击
  const onGitHubClick = useCallback(() => {
    const { repoOwner, repoName } = repoInfo;

    const pathname = window.location.pathname.slice(1);
    const hash = window.location.hash;
    const activeBranch = currentBranch !== "" ? currentBranch : defaultBranch;
    const encodedBranch = encodeURIComponent(activeBranch);

    const encodeSegment = (segment: string): string => {
      try {
        return encodeURIComponent(decodeURIComponent(segment));
      } catch (error) {
        logger.debug("路径片段解码失败，使用原始片段", error);
        return encodeURIComponent(segment);
      }
    };

    const safePath = pathname
      .split("/")
      .filter((segment) => segment.length > 0)
      .map(encodeSegment)
      .join("/");

    let githubUrl = `https://github.com/${repoOwner}/${repoName}`;

    const previewRegex = /#preview=([^&]+)/;
    const previewMatch = previewRegex.exec(hash);
    const previewTarget = previewMatch?.[1];
    const hasPathname = safePath.length > 0;

    if (
      typeof previewTarget === "string" &&
      previewTarget.length > 0 &&
      hasPathname
    ) {
      let decodedFileName = previewTarget;
      try {
        decodedFileName = decodeURIComponent(previewTarget);
      } catch (error) {
        logger.debug("预览文件名解码失败，使用原始值", error);
      }
      const safeFileName = encodeURIComponent(decodedFileName);
      githubUrl += `/blob/${encodedBranch}/${safePath}/${safeFileName}`;
    } else if (hasPathname) {
      githubUrl += `/tree/${encodedBranch}/${safePath}`;
    } else {
      githubUrl += `/tree/${encodedBranch}`;
    }

    window.open(githubUrl, "_blank");
  }, [repoInfo, currentBranch, defaultBranch]);

  const openSearchDrawer = useCallback(() => {
    setSearchDrawerOpen(true);
  }, []);

  const closeSearchDrawer = useCallback(() => {
    setSearchDrawerOpen(false);
  }, []);

  // 保留分支逻辑但不显示UI：这些代码确保分支功能的后台逻辑正常工作
  // branchLabelId, handleBranchChange, handleBranchOpen, branchOptions 等
  // 虽然不再渲染UI，但保留这些逻辑以备将来需要或其他组件调用

  const isHomePage = currentPath.trim().length === 0;
  const shouldHideButtons = isSmallScreen && showBreadcrumbInToolbar && !isHomePage;

  return (
    <>
      <Box
        sx={{
          display: "flex",
          gap: 1,
          alignItems: "center",
          transform: shouldHideButtons
            ? { xs: 'translateX(120px)', sm: 'translateX(0)' }
            : 'translateX(0)',
          opacity: shouldHideButtons ? 0 : 1,
          transition: shouldHideButtons
            ? 'none'
            : 'all 0.2s ease-out',
          pointerEvents: shouldHideButtons ? 'none' : 'auto',
          position: shouldHideButtons ? { xs: 'absolute', sm: 'relative' } : 'relative',
          right: shouldHideButtons ? { xs: 0, sm: 'auto' } : 'auto',
        }}
        data-oid="7:zr_jb"
      >
<<<<<<< HEAD
        <Tooltip title="搜索仓库文件" data-oid="toolbar-search">
=======
        <Tooltip title={t('ui.toolbar.searchFiles')} data-oid="toolbar-search">
>>>>>>> 88f804bd
          <span>
            <IconButton
              color="inherit"
              onClick={openSearchDrawer}
<<<<<<< HEAD
=======
              aria-label={t('ui.toolbar.searchFiles')}
>>>>>>> 88f804bd
              data-oid="toolbar-search-button"
            >
              <SearchIcon />
            </IconButton>
          </span>
        </Tooltip>

<<<<<<< HEAD
        <Tooltip title="在GitHub中查看" data-oid="f.rvw_c">
          <IconButton
            color="inherit"
            onClick={onGitHubClick}
=======
        <Tooltip title={t('ui.toolbar.viewOnGitHub')} data-oid="f.rvw_c">
          <IconButton
            color="inherit"
            onClick={onGitHubClick}
            aria-label={t('ui.toolbar.viewOnGitHub')}
>>>>>>> 88f804bd
            sx={{
            "&:hover": {
              color: theme.palette.primary.light,
            },
          }}
          data-oid="jdbz_el"
        >
          <GitHubIcon data-oid="nw02ywc" />
        </IconButton>
      </Tooltip>

      {/* 主题切换按钮 - 点击时不会触发内容重新加载 */}
      <Tooltip
        title={theme.palette.mode === "dark" ? t('ui.toolbar.lightMode') : t('ui.toolbar.darkMode')}
        data-oid="skn4izp"
      >
        <IconButton
          onClick={onThemeToggleClick}
          color="inherit"
          aria-label={theme.palette.mode === "dark" ? t('ui.toolbar.lightMode') : t('ui.toolbar.darkMode')}
          sx={{
            "&:hover": {
              color:
                theme.palette.mode === "dark"
                  ? theme.palette.warning.light
                  : theme.palette.primary.light,
            },
          }}
          data-oid="90u9cza"
        >
          {theme.palette.mode === "dark" ? (
            <LightModeIcon data-oid="-y49csw" />
          ) : (
            <DarkModeIcon data-oid="mo0ub3d" />
          )}
        </IconButton>
      </Tooltip>
      </Box>
      {searchDrawerOpen && (
        <Suspense fallback={null}>
          <SearchDrawer open={searchDrawerOpen} onClose={closeSearchDrawer} />
        </Suspense>
      )}
    </>
  );
};

export default ToolbarButtons;<|MERGE_RESOLUTION|>--- conflicted
+++ resolved
@@ -23,9 +23,6 @@
 // 懒加载搜索组件
 const SearchDrawer = lazy(async () => import("@/components/interactions/SearchDrawer"));
 
-// 懒加载搜索组件
-const SearchDrawer = lazy(async () => import("@/components/interactions/SearchDrawer"));
-
 /**
  * 仓库信息接口
  */
@@ -75,10 +72,7 @@
   const theme = useTheme();
   const handleRefresh = useRefresh();
   const [searchDrawerOpen, setSearchDrawerOpen] = useState<boolean>(false);
-<<<<<<< HEAD
-=======
   const { t } = useI18n();
->>>>>>> 88f804bd
   const [repoInfo, setRepoInfo] = useState<RepoInfo>(() => {
     const githubConfig = getGithubConfig();
     return {
@@ -420,19 +414,12 @@
         }}
         data-oid="7:zr_jb"
       >
-<<<<<<< HEAD
-        <Tooltip title="搜索仓库文件" data-oid="toolbar-search">
-=======
         <Tooltip title={t('ui.toolbar.searchFiles')} data-oid="toolbar-search">
->>>>>>> 88f804bd
           <span>
             <IconButton
               color="inherit"
               onClick={openSearchDrawer}
-<<<<<<< HEAD
-=======
               aria-label={t('ui.toolbar.searchFiles')}
->>>>>>> 88f804bd
               data-oid="toolbar-search-button"
             >
               <SearchIcon />
@@ -440,18 +427,11 @@
           </span>
         </Tooltip>
 
-<<<<<<< HEAD
-        <Tooltip title="在GitHub中查看" data-oid="f.rvw_c">
-          <IconButton
-            color="inherit"
-            onClick={onGitHubClick}
-=======
         <Tooltip title={t('ui.toolbar.viewOnGitHub')} data-oid="f.rvw_c">
           <IconButton
             color="inherit"
             onClick={onGitHubClick}
             aria-label={t('ui.toolbar.viewOnGitHub')}
->>>>>>> 88f804bd
             sx={{
             "&:hover": {
               color: theme.palette.primary.light,
