--- conflicted
+++ resolved
@@ -19,12 +19,12 @@
   useSearch,
   NavigationDirection
 } from "../../contexts/unified";
-import { FileListSkeleton } from "../ui/skeletons";
 import { getPreviewFromUrl } from "../../utils/routing/urlManager";
 import { logger } from "../../utils";
 import DynamicSEO from "../seo/DynamicSEO";
 import ScrollToTopFab from "../interactions/ScrollToTopFab";
 import EmptyState from "../ui/EmptyState";
+import { FileListSkeleton } from "../ui/skeletons";
 import { SearchBar, SearchResults } from "../search";
 import { SearchResult } from "../../types";
 
@@ -392,7 +392,6 @@
             data-oid="c02a2p5"
           />
 
-<<<<<<< HEAD
           {loading ? (
             <FileListSkeleton
               isSmallScreen={isSmallScreen}
@@ -416,36 +415,6 @@
             <>
               <FileList
                 contents={contents}
-=======
-          {/* README预览 - 底部展示 */}
-          {readmeContent && readmeLoaded && !loadingReadme && (
-            <Box
-              className="readme-container fade-in"
-              sx={{
-                position: "relative",
-                width: "100%",
-                mb: 4,
-                display: "flex",
-                flexDirection: "column",
-              }}
-              data-oid="0zc9q5:"
-            >
-              <Typography
-                variant="h5"
-                sx={{
-                  fontWeight: 600,
-                  mb: 2,
-                  display: "flex",
-                  alignItems: "center",
-                  color: "text.primary",
-                }}
-                data-oid="iawc_6m"
-              />
-
-              <LazyMarkdownPreview
-                readmeContent={readmeContent}
-                loadingReadme={false}
->>>>>>> 67afbc2b
                 isSmallScreen={isSmallScreen}
                 downloadingPath={downloadState.downloadingPath}
                 downloadingFolderPath={downloadState.downloadingFolderPath}
@@ -459,7 +428,6 @@
                 data-oid="_qfxtvv"
               />
 
-<<<<<<< HEAD
               {/* README预览 - 底部展示 */}
               {readmeContent && readmeLoaded && !loadingReadme && (
                 <Box
@@ -485,7 +453,7 @@
                     data-oid="iawc_6m"
                   />
 
-                  <MarkdownPreview
+                  <LazyMarkdownPreview
                     readmeContent={readmeContent}
                     loadingReadme={false}
                     isSmallScreen={isSmallScreen}
@@ -500,36 +468,10 @@
 
               {/* 图像预览 */}
               {previewState.previewingImageItem && previewState.imagePreviewUrl && (
-                <ImagePreview
+                <LazyImagePreview
                   imageUrl={previewState.imagePreviewUrl}
                   fileName={previewState.previewingImageItem.name}
-                  isFullScreen={true}
-=======
-          {/* PDF 预览已改为浏览器原生打开，不在应用内渲染 */}
-
-          {/* 图像预览 */}
-          {previewState.previewingImageItem && previewState.imagePreviewUrl && (
-            <LazyImagePreview
-              imageUrl={previewState.imagePreviewUrl}
-              fileName={previewState.previewingImageItem.name}
-              isFullScreen={true}
-              onClose={closePreview}
-              lazyLoad={false}
-              data-oid="yfv5ld-"
-            />
-          )}
-
-          {/* Office文档预览 */}
-          {previewState.previewingOfficeItem &&
-            previewState.officePreviewUrl &&
-            previewState.officeFileType && (
-              <FullScreenPreview onClose={closePreview} data-oid="oa2lre0">
-                <LazyOfficePreview
-                  fileUrl={previewState.officePreviewUrl}
-                  fileType={previewState.officeFileType as any}
-                  fileName={previewState.previewingOfficeItem.name}
-                  isFullScreen={previewState.isOfficeFullscreen}
->>>>>>> 67afbc2b
+                  isFullScreen
                   onClose={closePreview}
                   lazyLoad={false}
                   data-oid="yfv5ld-"
@@ -541,13 +483,13 @@
                 previewState.officePreviewUrl &&
                 previewState.officeFileType && (
                   <FullScreenPreview onClose={closePreview} data-oid="oa2lre0">
-                    <OfficePreview
+                    <LazyOfficePreview
                       fileUrl={previewState.officePreviewUrl}
                       fileType={previewState.officeFileType as any}
                       fileName={previewState.previewingOfficeItem.name}
                       isFullScreen={previewState.isOfficeFullscreen}
                       onClose={closePreview}
-                      data-oid="-vdkwr8"
+                      data-oid="yfv5ld-"
                     />
                   </FullScreenPreview>
                 )}
