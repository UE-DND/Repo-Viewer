/**
 * 应用配置接口
 */
export interface Config {
  site: {
    title: string;
    description: string;
    keywords: string;
    ogImage: string;
  };
  github: {
    repoOwner: string;
    repoName: string;
    repoBranch: string;
  };
  features: {
    homepageFilter: {
      enabled: boolean;
      allowedFolders: string[];
      allowedFileTypes: string[];
    };
    hideDownload: {
      enabled: boolean;
      hiddenFolders: string[];
    };
<<<<<<< HEAD
    searchIndex: {
      enabled: boolean;
      indexBranch: string;
      defaultBranch: string;
      manifestPath: string;
      refreshIntervalMs: number;
=======
    footer: {
      leftText: string;
>>>>>>> 0e6a4a6b
    };
  };
  proxy: {
    imageProxyUrl: string;
    imageProxyUrlBackup1: string;
    imageProxyUrlBackup2: string;
    healthCheckTimeout: number;
    validationTimeout: number;
    healthCheckInterval: number;
    recoveryTime: number;
  };
  access: {
    useTokenMode: boolean;
  };
  developer: {
    mode: boolean;
    consoleLogging: boolean;
  };
  runtime: {
    isDev: boolean;
    isProd: boolean;
  };
  tokens: {
    githubPATs: string[];
    totalCount: number;
  };
}

/**
 * 配置变更监听器类型
 */
export type ConfigChangeListener = (newConfig: Config, oldConfig: Config) => void;

/**
 * 配置调试信息接口
 */
export interface ConfigDebugInfo {
  loadedAt: string;
  environment: 'development' | 'production';
  configSummary: {
    siteTitle: string;
    repoOwner: string;
    repoName: string;
    developerMode: boolean;
    tokenMode: boolean;
    tokenCount: number;
  };
  envVarStatus: Record<string, boolean>;
  tokenSources: {key: string; hasValue: boolean; isValid: boolean}[];
}
export interface EnvMappingOptions {
  isProdLike?: boolean;
}<|MERGE_RESOLUTION|>--- conflicted
+++ resolved
@@ -23,17 +23,15 @@
       enabled: boolean;
       hiddenFolders: string[];
     };
-<<<<<<< HEAD
     searchIndex: {
       enabled: boolean;
       indexBranch: string;
       defaultBranch: string;
       manifestPath: string;
       refreshIntervalMs: number;
-=======
+    };
     footer: {
       leftText: string;
->>>>>>> 0e6a4a6b
     };
   };
   proxy: {
