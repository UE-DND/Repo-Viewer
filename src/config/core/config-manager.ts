/**
 * 配置管理器核心类
 * 单例模式的配置管理
 */

import type { Config, ConfigChangeListener, ConfigDebugInfo } from '../types';
import { CONFIG_DEFAULTS } from '../constants';
import { EnvParser } from '../utils/env-parser';
import { resolveEnvWithMapping, hasEnvValue } from '../utils/env-mapping';

type EnvSourceValue = string | boolean | null | undefined;
type EnvSource = Record<string, EnvSourceValue>;
type EnvStringRecord = Record<string, string | undefined>;

/**
 * 配置管理器 - 单例模式
 */
export class ConfigManager {
  private static instance: ConfigManager | null = null;
  private config: Config | null = null;
  private listeners: Set<ConfigChangeListener>;
  private hotReloadEnabled = false;
  private hotReloadHandler: (() => void) | null = null;

  private constructor() {
    this.listeners = new Set<ConfigChangeListener>();
  }

  /**
   * 获取ConfigManager单例实例
   * 
   * @returns ConfigManager实例
   */
  static getInstance(): ConfigManager {
    this.instance ??= new ConfigManager();
    return this.instance;
  }

  /**
   * 重置单例实例（用于测试）
   * 
   * 在测试环境中重置单例实例，确保每个测试的独立性。
   * 
   * @warning 仅在测试环境中使用，生产环境不应调用此方法
   */
  static resetInstance(): void {
    ConfigManager.instance = null;
  }

  /**
   * 检查是否已创建实例
   * 
   * @returns 如果实例已创建返回 true
   */
  static hasInstance(): boolean {
    return ConfigManager.instance !== null;
  }

  /**
   * 获取配置
   * 
   * 获取当前加载的配置对象，如果未加载则自动加载。
   * 
   * @returns 完整的配置对象
   */
  getConfig(): Config {
    this.config ??= this.loadConfig();
    return this.config;
  }

  /**
   * 重新加载配置
   * 
   * 从环境变量重新加载配置，并通知所有监听器。
   * 
   * @returns 重新加载后的配置对象
   */
  reloadConfig(): Config {
    const oldConfig = this.config;
    this.config = this.loadConfig();

    if (oldConfig !== null) {
      this.notifyConfigChange(this.config, oldConfig);
    }

    return this.config;
  }

  /**
   * 监听配置变更
   * 
   * 注册配置变更监听器，当配置更新时会被调用。
   * 
   * @param listener - 配置变更监听器函数
   * @returns 取消监听的函数
   */
  onConfigChange(listener: ConfigChangeListener): () => void {
    this.listeners.add(listener);
    return () => this.listeners.delete(listener);
  }

  /**
   * 启用配置热更新
   * 
   * 在开发环境中启用配置热更新功能。
   * 监听自定义 'config:reload' 事件来触发配置重载。
   * 
   * @returns void
   * 
   * @example
   * // 手动触发配置重载：
   * window.dispatchEvent(new CustomEvent('config:reload'));
   */
  enableHotReload(): void {
    if (this.hotReloadEnabled) {
      return;
    }

    // 只在浏览器环境中启用
    if (typeof window === 'undefined') {
      return;
    }

    this.hotReloadHandler = () => {
      const config = this.getConfig();
      if (config.developer.mode || config.developer.consoleLogging) {
        // eslint-disable-next-line no-console
        console.log('[ConfigManager] 检测到配置重载事件，重新加载配置...');
      }
      this.reloadConfig();
    };

    window.addEventListener('config:reload', this.hotReloadHandler);
    this.hotReloadEnabled = true;

    const config = this.getConfig();
    if (config.developer.mode || config.developer.consoleLogging) {
      // eslint-disable-next-line no-console
      console.log('[ConfigManager] 配置热更新已启用。使用 window.dispatchEvent(new CustomEvent("config:reload")) 触发重载。');
    }
  }

  /**
   * 禁用配置热更新
   * 
   * 移除配置热更新监听器。
   * 
   * @returns void
   */
  disableHotReload(): void {
    if (!this.hotReloadEnabled || this.hotReloadHandler === null) {
      return;
    }

    if (typeof window !== 'undefined') {
      window.removeEventListener('config:reload', this.hotReloadHandler);
    }

    this.hotReloadHandler = null;
    this.hotReloadEnabled = false;

    const config = this.getConfig();
    if (config.developer.mode || config.developer.consoleLogging) {
      // eslint-disable-next-line no-console
      console.log('[ConfigManager] 配置热更新已禁用');
    }
  }

  /**
   * 检查是否启用了热更新
   * 
   * @returns 如果热更新已启用返回 true
   */
  isHotReloadEnabled(): boolean {
    return this.hotReloadEnabled;
  }

  // 通知配置变更
  private notifyConfigChange(newConfig: Config, oldConfig: Config): void {
    this.listeners.forEach(listener => {
      try {
        listener(newConfig, oldConfig);
      } catch (error) {
        const developerConfig = this.getConfig().developer;
        if (developerConfig.mode || developerConfig.consoleLogging) {
          console.error('配置变更监听器执行失败:', error);
        }
      }
    });
  }

  // 验证配置
  private validateConfig(config: Config): void {
    // 验证必需的 GitHub 仓库配置
    if (config.github.repoOwner.trim() === '') {
      throw new Error('GitHub 仓库配置不完整：缺少 repoOwner');
    }

    if (config.github.repoName.trim() === '') {
      throw new Error('GitHub 仓库配置不完整：缺少 repoName');
    }

    if (config.github.repoBranch.trim() === '') {
      throw new Error('GitHub 仓库配置不完整：缺少 repoBranch');
    }

    // 验证站点配置
    if (config.site.title.trim() === '') {
      throw new Error('站点配置不完整：缺少 title');
    }

    const { searchIndex } = config.features;
    if (searchIndex.enabled) {
      if (searchIndex.indexBranch.trim() === '') {
        throw new Error('搜索索引配置不完整：缺少 indexBranch');
      }

      if (searchIndex.defaultBranch.trim() === '') {
        throw new Error('搜索索引配置不完整：缺少 defaultBranch');
      }

      if (searchIndex.manifestPath.trim() === '') {
        throw new Error('搜索索引配置不完整：缺少 manifestPath');
      }

      if (searchIndex.refreshIntervalMs < CONFIG_DEFAULTS.SEARCH_INDEX_MIN_REFRESH_INTERVAL_MS) {
        throw new Error(`搜索索引配置不合法：refreshIntervalMs 不得小于 ${CONFIG_DEFAULTS.SEARCH_INDEX_MIN_REFRESH_INTERVAL_MS.toString()}ms`);
      }
    }
  }

  // 从环境变量加载配置
  private loadConfig(): Config {
    const env = this.getEnvSource();
    const stringEnv = this.getStringEnvRecord(env);
    const developerMode = EnvParser.parseBoolean(
      resolveEnvWithMapping(stringEnv, 'DEVELOPER_MODE', 'false')
    );
    const consoleLogging = EnvParser.parseBoolean(
      resolveEnvWithMapping(stringEnv, 'CONSOLE_LOGGING', 'false')
    );

    const repoOwner = resolveEnvWithMapping(stringEnv, 'GITHUB_REPO_OWNER', CONFIG_DEFAULTS.GITHUB_REPO_OWNER);
    const repoName = resolveEnvWithMapping(stringEnv, 'GITHUB_REPO_NAME', CONFIG_DEFAULTS.GITHUB_REPO_NAME);
    const repoBranch = resolveEnvWithMapping(stringEnv, 'GITHUB_REPO_BRANCH', CONFIG_DEFAULTS.GITHUB_REPO_BRANCH);

    const searchIndexEnabled = EnvParser.parseBoolean(
      resolveEnvWithMapping(stringEnv, 'REPO_VIEWER_SEARCH_INDEX_ENABLED', 'false')
    );
    const searchIndexIndexBranch = resolveEnvWithMapping(
      stringEnv,
      'REPO_VIEWER_SEARCH_INDEX_BRANCH',
      CONFIG_DEFAULTS.SEARCH_INDEX_BRANCH
    );
    const searchIndexDefaultBranch = resolveEnvWithMapping(
      stringEnv,
      'REPO_VIEWER_SEARCH_DEFAULT_BRANCH',
      repoBranch
    );
    const searchIndexManifestPath = resolveEnvWithMapping(
      stringEnv,
      'REPO_VIEWER_SEARCH_MANIFEST_PATH',
      CONFIG_DEFAULTS.SEARCH_INDEX_MANIFEST_PATH
    );
    const searchIndexRefreshIntervalMs = EnvParser.parseInteger(
      resolveEnvWithMapping(
        stringEnv,
        'REPO_VIEWER_SEARCH_REFRESH_INTERVAL_MS',
        CONFIG_DEFAULTS.SEARCH_INDEX_REFRESH_INTERVAL_MS.toString()
      ),
      CONFIG_DEFAULTS.SEARCH_INDEX_REFRESH_INTERVAL_MS,
      { min: CONFIG_DEFAULTS.SEARCH_INDEX_MIN_REFRESH_INTERVAL_MS }
    );

    const config: Config = {
      site: {
        title: resolveEnvWithMapping(stringEnv, 'SITE_TITLE', CONFIG_DEFAULTS.SITE_TITLE),
        description: resolveEnvWithMapping(stringEnv, 'SITE_DESCRIPTION', CONFIG_DEFAULTS.SITE_DESCRIPTION),
        keywords: resolveEnvWithMapping(stringEnv, 'SITE_KEYWORDS', CONFIG_DEFAULTS.SITE_KEYWORDS),
        ogImage: resolveEnvWithMapping(stringEnv, 'SITE_OG_IMAGE', CONFIG_DEFAULTS.SITE_OG_IMAGE)
      },
      github: {
        repoOwner,
        repoName,
        repoBranch
      },
      features: {
        homepageFilter: {
          enabled: EnvParser.parseBoolean(resolveEnvWithMapping(stringEnv, 'HOMEPAGE_FILTER_ENABLED', 'false')),
          allowedFolders: EnvParser.parseStringArray(resolveEnvWithMapping(stringEnv, 'HOMEPAGE_ALLOWED_FOLDERS', '')),
          allowedFileTypes: EnvParser.parseStringArray(resolveEnvWithMapping(stringEnv, 'HOMEPAGE_ALLOWED_FILETYPES', ''))
        },
        hideDownload: {
          enabled: EnvParser.parseBoolean(resolveEnvWithMapping(stringEnv, 'HIDE_MAIN_FOLDER_DOWNLOAD', 'false')),
          hiddenFolders: EnvParser.parseStringArray(resolveEnvWithMapping(stringEnv, 'HIDE_DOWNLOAD_FOLDERS', ''))
        },
<<<<<<< HEAD
        searchIndex: {
          enabled: searchIndexEnabled,
          indexBranch: searchIndexIndexBranch,
          defaultBranch: searchIndexDefaultBranch,
          manifestPath: searchIndexManifestPath,
          refreshIntervalMs: searchIndexRefreshIntervalMs
=======
        footer: {
          leftText: resolveEnvWithMapping(stringEnv, 'FOOTER_LEFT_TEXT', '')
>>>>>>> 0e6a4a6b
        }
      },
      proxy: {
        imageProxyUrl: resolveEnvWithMapping(stringEnv, 'DOWNLOAD_PROXY_URL', CONFIG_DEFAULTS.DOWNLOAD_PROXY_URL),
        imageProxyUrlBackup1: resolveEnvWithMapping(stringEnv, 'DOWNLOAD_PROXY_URL_BACKUP1', CONFIG_DEFAULTS.DOWNLOAD_PROXY_URL_BACKUP1),
        imageProxyUrlBackup2: resolveEnvWithMapping(stringEnv, 'DOWNLOAD_PROXY_URL_BACKUP2', CONFIG_DEFAULTS.DOWNLOAD_PROXY_URL_BACKUP2),
        // 代理超时配置 - 内部默认值（毫秒）
        healthCheckTimeout: 5000,
        validationTimeout: 10000,    // 代理验证超时：10秒
        healthCheckInterval: 30000,  // 健康检查间隔：30秒
        recoveryTime: 300000         // 代理恢复时间：5分钟
      },
      access: {
        useTokenMode: EnvParser.parseBoolean(resolveEnvWithMapping(stringEnv, 'USE_TOKEN_MODE', 'false'))
      },
      developer: {
        mode: developerMode,
        consoleLogging
      },
      runtime: {
        isDev: this.getBooleanFlag(env, 'DEV'),
        isProd: this.getBooleanFlag(env, 'PROD')
      },
      tokens: this.loadTokens(env)
    };

    // 验证配置
    this.validateConfig(config);

    return config;
  }

  // 加载Token配置
  private loadTokens(env: EnvSource): Config['tokens'] {
    const tokens = new Set<string>();
    
    // 提取辅助函数：添加有效的 token
    const addTokenIfValid = (key: string): void => {
      const token = this.getEnvString(env, key);
      if (token !== undefined && EnvParser.validateToken(token)) {
        tokens.add(token.trim());
      }
    };
    
    // 遍历所有前缀，检查不带数字和带数字的版本
    CONFIG_DEFAULTS.PAT_PREFIXES.forEach(prefix => {
      // 检查不带数字的版本
      addTokenIfValid(prefix);
      
      // 检查带数字的版本（1到MAX_PAT_NUMBER）
      for (let i = 1; i <= CONFIG_DEFAULTS.MAX_PAT_NUMBER; i++) {
        addTokenIfValid(prefix + String(i));
      }
    });
    
    const uniqueTokens = Array.from(tokens);
    return {
      githubPATs: uniqueTokens,
      totalCount: uniqueTokens.length
    };
  }

  /**
   * 获取用于Vite define的PAT对象
   * 
   * 构建用于Vite构建时注入的环境变量对象。
   * 
   * @param env - 可选的环境变量源
   * @returns PAT环境变量对象
   */
  getPATsForViteDefine(env?: EnvSource): Record<string, string> {
    const processEnv = this.getProcessEnv();
    const envSource: EnvSource = env ?? processEnv ?? {};
    const patEnvVars: Record<string, string> = {};

    // 提取辅助函数：添加有效的 PAT 到 Vite define 对象
    const addPATIfValid = (key: string): void => {
      const token = this.getEnvString(envSource, key);
      if (token !== undefined && EnvParser.validateToken(token)) {
        patEnvVars[`process.env.${key}`] = JSON.stringify(token);
      }
    };

    // 遍历所有前缀，检查不带数字和带数字的版本
    CONFIG_DEFAULTS.PAT_PREFIXES.forEach(prefix => {
      // 检查不带数字的版本
      addPATIfValid(prefix);
      
      // 检查带数字的版本（1到MAX_PAT_NUMBER）
      for (let i = 1; i <= CONFIG_DEFAULTS.MAX_PAT_NUMBER; i++) {
        addPATIfValid(prefix + String(i));
      }
    });

    return patEnvVars;
  }

  /**
   * 获取配置调试信息
   * 
   * 返回详细的配置加载信息，用于调试和排查配置问题。
   * 
   * @returns 配置调试信息对象
   */
  getDebugInfo(): ConfigDebugInfo {
    const config = this.getConfig();
    const env = this.getEnvSource();
    const stringEnv = this.getStringEnvRecord(env);

    // 生成token源信息
    const tokenSources: {key: string; hasValue: boolean; isValid: boolean}[] = [];
    CONFIG_DEFAULTS.PAT_PREFIXES.forEach(prefix => {
      const baseToken = this.getEnvString(env, prefix);
      tokenSources.push({
        key: prefix,
        hasValue: baseToken !== undefined,
        isValid: baseToken !== undefined && EnvParser.validateToken(baseToken)
      });

      // 检查带数字的版本
      for (let i = 1; i <= CONFIG_DEFAULTS.MAX_PAT_NUMBER; i++) {
        const tokenKey = prefix + String(i);
        const token = this.getEnvString(env, tokenKey);
        tokenSources.push({
          key: tokenKey,
          hasValue: token !== undefined,
          isValid: token !== undefined && EnvParser.validateToken(token)
        });
      }
    });

    return {
      loadedAt: new Date().toISOString(),
      environment: config.runtime.isDev ? 'development' : 'production',
      configSummary: {
        siteTitle: config.site.title,
        repoOwner: config.github.repoOwner,
        repoName: config.github.repoName,
        developerMode: config.developer.mode,
        tokenMode: config.access.useTokenMode,
        tokenCount: config.tokens.totalCount
      },
      envVarStatus: {
        VITE_SITE_TITLE: hasEnvValue(stringEnv, ['VITE_SITE_TITLE']),
        VITE_GITHUB_REPO_OWNER: hasEnvValue(stringEnv, ['VITE_GITHUB_REPO_OWNER']),
        GITHUB_REPO_OWNER: hasEnvValue(stringEnv, ['GITHUB_REPO_OWNER']),
        VITE_GITHUB_REPO_NAME: hasEnvValue(stringEnv, ['VITE_GITHUB_REPO_NAME']),
        GITHUB_REPO_NAME: hasEnvValue(stringEnv, ['GITHUB_REPO_NAME']),
        VITE_GITHUB_REPO_BRANCH: hasEnvValue(stringEnv, ['VITE_GITHUB_REPO_BRANCH']),
        GITHUB_REPO_BRANCH: hasEnvValue(stringEnv, ['GITHUB_REPO_BRANCH']),
        VITE_DEVELOPER_MODE: hasEnvValue(stringEnv, ['VITE_DEVELOPER_MODE']),
        VITE_USE_TOKEN_MODE: hasEnvValue(stringEnv, ['VITE_USE_TOKEN_MODE'])
      },
      tokenSources: tokenSources.filter(source => source.hasValue)
    };
  }

  private getEnvSource(): EnvSource {
    if (typeof window !== 'undefined') {
      return import.meta.env as unknown as EnvSource;
    }
    const processEnv = this.getProcessEnv();
    if (processEnv !== undefined) {
      return processEnv;
    }
    return {};
  }

  private getProcessEnv(): EnvSource | undefined {
    const globalProcess = (globalThis as { process?: { env?: unknown } }).process;
    if (globalProcess !== undefined && typeof globalProcess.env === 'object' && globalProcess.env !== null) {
      return globalProcess.env as EnvSource;
    }
    return undefined;
  }

  private getStringEnvRecord(env: EnvSource): EnvStringRecord {
    const result: EnvStringRecord = {};
    Object.keys(env).forEach(key => {
      const value = env[key];
      if (typeof value === 'string') {
        result[key] = value;
      }
    });
    return result;
  }

  private getEnvString(env: EnvSource, key: string): string | undefined {
    const value = env[key];
    if (typeof value !== 'string') {
      return undefined;
    }
    const trimmed = value.trim();
    return trimmed.length > 0 ? trimmed : undefined;
  }

  private getBooleanFlag(env: EnvSource, key: string): boolean {
    const value = env[key];
    if (typeof value === 'boolean') {
      return value;
    }
    if (typeof value === 'string') {
      const normalized = value.trim().toLowerCase();
      if (normalized === 'true') {
        return true;
      }
      if (normalized === 'false') {
        return false;
      }
    }
    return false;
  }
}

/**
 * 配置管理器单例实例
 * 
 * 全局配置管理器，用于访问和管理应用配置。
 * 在开发环境中自动启用配置热更新功能。
 */
export const configManager = ConfigManager.getInstance();

// 在开发环境中自动启用热更新
if (typeof window !== 'undefined') {
  // 延迟启用，确保配置已加载
  window.setTimeout(() => {
    const config = configManager.getConfig();
    if (config.runtime.isDev && config.developer.mode) {
      configManager.enableHotReload();
    }
  }, 0);
}<|MERGE_RESOLUTION|>--- conflicted
+++ resolved
@@ -28,7 +28,7 @@
 
   /**
    * 获取ConfigManager单例实例
-   * 
+   *
    * @returns ConfigManager实例
    */
   static getInstance(): ConfigManager {
@@ -38,9 +38,9 @@
 
   /**
    * 重置单例实例（用于测试）
-   * 
+   *
    * 在测试环境中重置单例实例，确保每个测试的独立性。
-   * 
+   *
    * @warning 仅在测试环境中使用，生产环境不应调用此方法
    */
   static resetInstance(): void {
@@ -49,7 +49,7 @@
 
   /**
    * 检查是否已创建实例
-   * 
+   *
    * @returns 如果实例已创建返回 true
    */
   static hasInstance(): boolean {
@@ -58,9 +58,9 @@
 
   /**
    * 获取配置
-   * 
+   *
    * 获取当前加载的配置对象，如果未加载则自动加载。
-   * 
+   *
    * @returns 完整的配置对象
    */
   getConfig(): Config {
@@ -70,9 +70,9 @@
 
   /**
    * 重新加载配置
-   * 
+   *
    * 从环境变量重新加载配置，并通知所有监听器。
-   * 
+   *
    * @returns 重新加载后的配置对象
    */
   reloadConfig(): Config {
@@ -88,9 +88,9 @@
 
   /**
    * 监听配置变更
-   * 
+   *
    * 注册配置变更监听器，当配置更新时会被调用。
-   * 
+   *
    * @param listener - 配置变更监听器函数
    * @returns 取消监听的函数
    */
@@ -101,12 +101,12 @@
 
   /**
    * 启用配置热更新
-   * 
+   *
    * 在开发环境中启用配置热更新功能。
    * 监听自定义 'config:reload' 事件来触发配置重载。
-   * 
+   *
    * @returns void
-   * 
+   *
    * @example
    * // 手动触发配置重载：
    * window.dispatchEvent(new CustomEvent('config:reload'));
@@ -142,9 +142,9 @@
 
   /**
    * 禁用配置热更新
-   * 
+   *
    * 移除配置热更新监听器。
-   * 
+   *
    * @returns void
    */
   disableHotReload(): void {
@@ -168,7 +168,7 @@
 
   /**
    * 检查是否启用了热更新
-   * 
+   *
    * @returns 如果热更新已启用返回 true
    */
   isHotReloadEnabled(): boolean {
@@ -294,17 +294,15 @@
           enabled: EnvParser.parseBoolean(resolveEnvWithMapping(stringEnv, 'HIDE_MAIN_FOLDER_DOWNLOAD', 'false')),
           hiddenFolders: EnvParser.parseStringArray(resolveEnvWithMapping(stringEnv, 'HIDE_DOWNLOAD_FOLDERS', ''))
         },
-<<<<<<< HEAD
         searchIndex: {
           enabled: searchIndexEnabled,
           indexBranch: searchIndexIndexBranch,
           defaultBranch: searchIndexDefaultBranch,
           manifestPath: searchIndexManifestPath,
           refreshIntervalMs: searchIndexRefreshIntervalMs
-=======
+        },
         footer: {
           leftText: resolveEnvWithMapping(stringEnv, 'FOOTER_LEFT_TEXT', '')
->>>>>>> 0e6a4a6b
         }
       },
       proxy: {
@@ -340,7 +338,7 @@
   // 加载Token配置
   private loadTokens(env: EnvSource): Config['tokens'] {
     const tokens = new Set<string>();
-    
+
     // 提取辅助函数：添加有效的 token
     const addTokenIfValid = (key: string): void => {
       const token = this.getEnvString(env, key);
@@ -348,18 +346,18 @@
         tokens.add(token.trim());
       }
     };
-    
+
     // 遍历所有前缀，检查不带数字和带数字的版本
     CONFIG_DEFAULTS.PAT_PREFIXES.forEach(prefix => {
       // 检查不带数字的版本
       addTokenIfValid(prefix);
-      
+
       // 检查带数字的版本（1到MAX_PAT_NUMBER）
       for (let i = 1; i <= CONFIG_DEFAULTS.MAX_PAT_NUMBER; i++) {
         addTokenIfValid(prefix + String(i));
       }
     });
-    
+
     const uniqueTokens = Array.from(tokens);
     return {
       githubPATs: uniqueTokens,
@@ -369,9 +367,9 @@
 
   /**
    * 获取用于Vite define的PAT对象
-   * 
+   *
    * 构建用于Vite构建时注入的环境变量对象。
-   * 
+   *
    * @param env - 可选的环境变量源
    * @returns PAT环境变量对象
    */
@@ -392,7 +390,7 @@
     CONFIG_DEFAULTS.PAT_PREFIXES.forEach(prefix => {
       // 检查不带数字的版本
       addPATIfValid(prefix);
-      
+
       // 检查带数字的版本（1到MAX_PAT_NUMBER）
       for (let i = 1; i <= CONFIG_DEFAULTS.MAX_PAT_NUMBER; i++) {
         addPATIfValid(prefix + String(i));
@@ -404,9 +402,9 @@
 
   /**
    * 获取配置调试信息
-   * 
+   *
    * 返回详细的配置加载信息，用于调试和排查配置问题。
-   * 
+   *
    * @returns 配置调试信息对象
    */
   getDebugInfo(): ConfigDebugInfo {
@@ -521,7 +519,7 @@
 
 /**
  * 配置管理器单例实例
- * 
+ *
  * 全局配置管理器，用于访问和管理应用配置。
  * 在开发环境中自动启用配置热更新功能。
  */
