--- conflicted
+++ resolved
@@ -4,11 +4,7 @@
 import { logger } from '../utils';
 import { getPathFromUrl, updateUrlWithHistory, updateUrlWithoutHistory } from '../utils/routing/urlManager';
 import { NavigationDirection } from '../contexts/unified';
-<<<<<<< HEAD
-import { getFeaturesConfig, getGithubConfig } from '../config/ConfigManager';
-=======
 import { getFeaturesConfig, getGithubConfig } from '../config';
->>>>>>> 67afbc2b
 
 // 配置
 const featuresConfig = getFeaturesConfig();
