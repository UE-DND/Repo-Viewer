import { useState, useEffect, useCallback, useRef } from 'react';
import { GitHubContent } from '../types';
import { GitHubService } from '../services/github';
import { logger } from '../utils';
import { getPathFromUrl, updateUrlWithHistory, updateUrlWithoutHistory } from '../utils/routing/urlManager';
import { NavigationDirection } from '../contexts/unified';
import { getFeaturesConfig, getGithubConfig } from '../config';

// 配置
const featuresConfig = getFeaturesConfig();
const githubConfig = getGithubConfig();

const HOMEPAGE_FILTER_ENABLED = featuresConfig.homepageFilter.enabled;
const HOMEPAGE_ALLOWED_FILETYPES = featuresConfig.homepageFilter.allowedFileTypes;
const HOMEPAGE_ALLOWED_FOLDERS = featuresConfig.homepageFilter.allowedFolders;

// 获取仓库信息
const GITHUB_REPO_OWNER = githubConfig.repoOwner;
const GITHUB_REPO_NAME = githubConfig.repoName;

// 自定义Hook，管理GitHub内容获取
export const useGitHubContent = () => {
  // 尝试从URL获取路径
  const getSavedPath = (): string => {
    try {
      // 从URL获取路径
      const urlPath = getPathFromUrl();
      if (urlPath) {
        logger.debug(`从URL获取路径: ${urlPath}`);
        return urlPath;
      }
      
      // 如果URL中没有路径，返回空字符串（根路径）
      return '';
    } catch (e) {
      logger.error('获取路径失败', e);
      return '';
    }
  };

  // 获取当前路径
  const [currentPath, setCurrentPathState] = useState<string>(getSavedPath());
  // 存储目录内容
  const [contents, setContents] = useState<GitHubContent[]>([]);
  // 存储README内容
  const [readmeContent, setReadmeContent] = useState<string | null>(null);
  // 加载状态
  const [loading, setLoading] = useState<boolean>(true);
  // README加载状态
  const [loadingReadme, setLoadingReadme] = useState<boolean>(false);
  // README加载完成状态
  const [readmeLoaded, setReadmeLoaded] = useState<boolean>(false);
  // 错误信息
  const [error, setError] = useState<string | null>(null);
  // 刷新触发器
  const [refreshTrigger, setRefreshTrigger] = useState<number>(0);
  // 导航方向
  const [navigationDirection, setNavigationDirection] = useState<NavigationDirection>('none');
  // 初始加载标记
  const isInitialLoad = useRef<boolean>(true);
  const currentPathRef = useRef<string>(currentPath);
  const requestIdCounterRef = useRef(0);
  const activeRequestIdRef = useRef(0);
  const refreshTargetPathRef = useRef<string | null>(null);
  const isRefreshInProgressRef = useRef(false);

  useEffect(() => {
    currentPathRef.current = currentPath;
  }, [currentPath]);

  // 处理错误显示
  const displayError = useCallback((message: string) => {
    setError(message);
    logger.error(message);
  }, []);

  // 加载目录内容
  const loadContents = useCallback(async (path: string) => {
    const requestId = ++requestIdCounterRef.current;
    activeRequestIdRef.current = requestId;

    setLoading(true);
    setError(null);
    // 重置README加载状态
    setReadmeLoaded(false);

    try {
      const data = await GitHubService.getContents(path);

      if (activeRequestIdRef.current !== requestId) {
        logger.debug(`忽略过期的目录响应: ${path}`);
        return;
      }

      // 按类型和名称排序
      const sortedData = [...data].sort((a, b) => {
        // 目录优先
        if (a.type !== b.type) {
          return a.type === 'dir' ? -1 : 1;
        }
        // 按名称字母顺序
        return a.name.localeCompare(b.name, 'zh-CN');
      });

      // 在首页根据文件类型进行过滤
      let filteredData = [...sortedData];
      if (path === '' && HOMEPAGE_FILTER_ENABLED) {
        filteredData = sortedData.filter(item => {
          // 过滤文件夹
          if (item.type === 'dir') {
            return HOMEPAGE_ALLOWED_FOLDERS.length === 0 || HOMEPAGE_ALLOWED_FOLDERS.includes(item.name);
          }

          // 过滤文件
          if (HOMEPAGE_ALLOWED_FILETYPES.length === 0) {
            return true; // 如果没有指定允许的文件类型，则显示所有文件
          }

          const extension = item.name.split('.').pop()?.toLowerCase();
          return extension && HOMEPAGE_ALLOWED_FILETYPES.includes(extension);
        });

        logger.debug(`过滤后剩余 ${filteredData.length} 个文件/目录（过滤前 ${sortedData.length} 个）`);
        logger.debug(`允许的文件夹: ${HOMEPAGE_ALLOWED_FOLDERS.join(', ')}`);
        logger.debug(`允许的文件类型: ${HOMEPAGE_ALLOWED_FILETYPES.join(', ')}`);
      }

      if (activeRequestIdRef.current !== requestId) {
        logger.debug(`目录响应已过期，忽略状态更新: ${path}`);
        return;
      }

      setContents(filteredData);
      logger.debug(`获取到 ${filteredData.length} 个文件/目录`);

      const readmeItem = sortedData.find(item =>
        item.type === 'file' &&
        item.name.toLowerCase().includes('readme') &&
        item.name.toLowerCase().endsWith('.md')
      );

      if (readmeItem) {
        await loadReadmeContent(readmeItem, requestId);
      } else {
        if (activeRequestIdRef.current !== requestId) {
          return;
        }
        setReadmeContent(null);
        // README不存在时也设置为已加载完成
        setReadmeLoaded(true);
      }
    } catch (e: any) {
      if (activeRequestIdRef.current !== requestId) {
        logger.debug(`忽略过期的目录错误: ${path}`);
        return;
      }

      logger.error('获取内容失败:', e);
      displayError(`获取目录内容失败: ${e.message}`);
      setContents([]);
      // 出错时也设置为已加载完成
      setReadmeLoaded(true);
    } finally {
<<<<<<< HEAD
      setLoading(false);
=======
      if (activeRequestIdRef.current === requestId) {
        setLoading(false);
        if (isRefreshInProgressRef.current) {
          isRefreshInProgressRef.current = false;
          refreshTargetPathRef.current = null;
        }
      }
>>>>>>> 4df91e29
    }
  }, [displayError]);

  // 加载README内容
  const loadReadmeContent = useCallback(async (readmeItem: GitHubContent, requestId?: number) => {
    if (!readmeItem || !readmeItem.download_url) return;

    const readmeDir = readmeItem.path.includes('/')
      ? readmeItem.path.split('/').slice(0, -1).join('/')
      : '';

    setLoadingReadme(true);
    setReadmeContent(null);
    setReadmeLoaded(false); // 重置加载状态

    try {
      const content = await GitHubService.getFileContent(readmeItem.download_url);

      if (requestId && activeRequestIdRef.current !== requestId) {
        logger.debug(`忽略过期的 README 响应: ${readmeItem.path}`);
        return;
      }

      if (currentPathRef.current !== readmeDir) {
        logger.debug(`README 路径已变更，忽略: ${readmeItem.path}`);
        return;
      }

      setReadmeContent(content);
      setReadmeLoaded(true); // 设置为已加载完成
    } catch (e: any) {
      if (requestId && activeRequestIdRef.current !== requestId) {
        logger.debug(`忽略过期的 README 错误: ${readmeItem.path}`);
        return;
      }

      logger.error(`加载README失败:`, e);
      displayError(`加载 README 失败: ${e.message}`);
      setReadmeContent(null);
      setReadmeLoaded(true); // 出错时也设置为已加载完成
    } finally {
<<<<<<< HEAD
      setLoadingReadme(false);
=======
      if (!requestId || activeRequestIdRef.current === requestId) {
        setLoadingReadme(false);
      }
>>>>>>> 4df91e29
    }
  }, [displayError]);

  const applyCurrentPath = useCallback((path: string, direction: NavigationDirection = 'none') => {
    if (isRefreshInProgressRef.current && refreshTargetPathRef.current) {
      if (path !== refreshTargetPathRef.current) {
        if (direction === 'none') {
          logger.debug(`刷新期间忽略路径更新: ${path}`);
          return;
        }
        logger.debug(`刷新期间检测到用户导航，取消路径锁定: ${path}`);
        isRefreshInProgressRef.current = false;
        refreshTargetPathRef.current = null;
      }
    }

    setNavigationDirection(direction);
    setCurrentPathState(path);
  }, [setNavigationDirection, setCurrentPathState]);

  // 处理路径变化
  useEffect(() => {
    if (currentPath !== null) {
      // 检查是否是仅主题切换的操作，如果是则不重新加载内容
      const isThemeChangeOnly = document.documentElement.getAttribute('data-theme-change-only') === 'true';
      
      if (!isThemeChangeOnly) {
        loadContents(currentPath);
        
        // 只有在非初始加载时更新URL
        if (!isInitialLoad.current) {
          // 使用历史API更新URL，并添加历史记录
          updateUrlWithHistory(currentPath);
        } else {
          // 初始加载时，如果URL中已有path参数，则不需要更新URL
          const urlPath = getPathFromUrl();
          if (currentPath !== urlPath) {
            // 如果初始加载的路径与URL中的路径不同，更新URL（但不添加历史记录）
            updateUrlWithoutHistory(currentPath);
          }
          isInitialLoad.current = false;
        }
      } else {
        logger.debug('仅主题切换操作，跳过内容重新加载');
      }
    }
  }, [currentPath, refreshTrigger, loadContents]);
  
  // 监听浏览器历史导航事件
  useEffect(() => {
    const handlePopState = (event: PopStateEvent) => {
      if (isRefreshInProgressRef.current) {
        logger.debug('刷新进行中，忽略历史导航事件');
        return;
      }

      logger.debug('内容管理器: 检测到历史导航事件');
      
      // 从历史状态中获取路径
      const state = event.state as { path?: string; preview?: string } | null;
      logger.debug(`历史状态: ${JSON.stringify(state)}`);
      
      if (state && state.path !== undefined) {
        logger.debug(`历史导航事件，路径: ${state.path}`);
        // 更新当前路径，但不添加新的历史记录
        applyCurrentPath(state.path, 'backward');
      } else {
        // 如果没有state或path未定义，尝试从 URL 获取路径
        const urlPath = getPathFromUrl();
        if (urlPath) {
          logger.debug(`历史导航事件，从URL获取路径: ${urlPath}`);
          applyCurrentPath(urlPath, 'backward');
        } else {
          // 如果URL中也没有路径，重置为根路径
          logger.debug('历史导航事件，无路径状态，重置为根路径');
          applyCurrentPath('', 'backward');
        }
      }
    };
    
    // 处理标题点击导航到首页事件
    const handleNavigateToHome = () => {
      if (isRefreshInProgressRef.current) {
        logger.debug('刷新进行中，忽略返回首页事件');
        return;
      }

      logger.debug('接收到返回首页事件，正在导航到首页');
      applyCurrentPath('', 'backward');
    };
    
    // 添加历史导航事件监听器
    window.addEventListener('popstate', handlePopState);
    
    // 添加导航到首页事件监听器
    window.addEventListener('navigate-to-home', handleNavigateToHome as EventListener);
    
    // 组件卸载时清理
    return () => {
      window.removeEventListener('popstate', handlePopState);
      window.removeEventListener('navigate-to-home', handleNavigateToHome as EventListener);
    };
  }, [applyCurrentPath]);

  // 刷新内容
  const refreshContents = useCallback(() => {
    refreshTargetPathRef.current = currentPathRef.current;
    isRefreshInProgressRef.current = true;
    setRefreshTrigger(prev => prev + 1);
    setNavigationDirection('none'); // 刷新时不应用动画
    logger.debug('触发内容刷新');
  }, []);

  

  return {
    currentPath,
    contents,
    readmeContent,
    loading,
    loadingReadme,
    readmeLoaded,
    error,
    setCurrentPath: (path: string, direction: NavigationDirection = 'none') => {
      applyCurrentPath(path, direction);
    },
    refreshContents,
    navigationDirection,
    repoOwner: GITHUB_REPO_OWNER,
    repoName: GITHUB_REPO_NAME
  };
};<|MERGE_RESOLUTION|>--- conflicted
+++ resolved
@@ -161,9 +161,6 @@
       // 出错时也设置为已加载完成
       setReadmeLoaded(true);
     } finally {
-<<<<<<< HEAD
-      setLoading(false);
-=======
       if (activeRequestIdRef.current === requestId) {
         setLoading(false);
         if (isRefreshInProgressRef.current) {
@@ -171,7 +168,6 @@
           refreshTargetPathRef.current = null;
         }
       }
->>>>>>> 4df91e29
     }
   }, [displayError]);
 
@@ -213,13 +209,9 @@
       setReadmeContent(null);
       setReadmeLoaded(true); // 出错时也设置为已加载完成
     } finally {
-<<<<<<< HEAD
-      setLoadingReadme(false);
-=======
       if (!requestId || activeRequestIdRef.current === requestId) {
         setLoadingReadme(false);
       }
->>>>>>> 4df91e29
     }
   }, [displayError]);
 
