import { VercelRequest, VercelResponse } from '@vercel/node';
import axios from 'axios';
import { 
  validateGitHubContentsResponse,
  validateGitHubSearchResponse,
  safeValidateGitHubContentsResponse,
  safeValidateGitHubSearchResponse,
  ApiErrorResponseSchema 
} from '../src/services/github/schemas/apiSchemas';

// 配置常量
const GITHUB_API_BASE = 'https://api.github.com';

// GitHub Token管理器
class GitHubTokenManager {
  private tokens: string[] = [];
  private currentIndex: number = 0;
  private failedTokens: Set<string> = new Set();

  constructor() {
    this.loadTokensFromEnv();
  }

  private loadTokensFromEnv() {
    // 清空现有token
    this.tokens = [];

    try {
      // 尝试查找环境变量中的所有PAT
      const envKeys = Object.keys(process.env);
      const patKeys = envKeys.filter(key => {
        if (!(key.startsWith('GITHUB_PAT') || key.startsWith('VITE_GITHUB_PAT'))) {
          return false;
        }
        const value = process.env[key];
        return typeof value === 'string' && value.trim().length > 0;
      });

      // 收集所有有效的PAT
      const tokens = patKeys
        .map(key => process.env[key])
        .filter((token): token is string => typeof token === 'string' && token.trim().length > 0);
      this.tokens = tokens;
<<<<<<< HEAD
      
=======

>>>>>>> 67afbc2b
      console.log(`已加载 ${this.tokens.length} 个GitHub令牌`);
    } catch (error) {
      console.error('加载GitHub token失败:', error);
    }
  }

  public getCurrentToken(): string {
    if (this.tokens.length === 0) return '';
    const token = this.tokens[this.currentIndex];
    return token ?? '';
  }

  public getNextToken(): string {
    if (this.tokens.length === 0) return '';

    // 轮换到下一个有效的令牌
    let attempts = 0;
    while (attempts < this.tokens.length) {
      this.currentIndex = (this.currentIndex + 1) % this.tokens.length;
      const token = this.tokens[this.currentIndex];

      // 跳过已知失败的令牌
      if (token && this.failedTokens.has(token)) {
        attempts++;
        continue;
      }
<<<<<<< HEAD
      
=======

>>>>>>> 67afbc2b
      return token ?? '';
    }

    // 如果所有令牌都失败，重置并返回第一个令牌
    this.failedTokens.clear();
    this.currentIndex = 0;
    const firstToken = this.tokens[0];
    return firstToken ?? '';
  }

  public markTokenFailed(token: string) {
    this.failedTokens.add(token);
  }

  public hasTokens(): boolean {
    return this.tokens.length > 0;
  }

  public getTokenCount(): number {
    return this.tokens.length;
  }

  public getTokenStatus(): { hasTokens: boolean; count: number } {
    return {
      hasTokens: this.hasTokens(),
      count: this.getTokenCount()
    };
  }
}

// 创建token管理器实例
const tokenManager = new GitHubTokenManager();

const normalizeEnvValue = (value?: string | null): string | undefined => {
  if (typeof value !== 'string') {
    return undefined;
  }
  const trimmed = value.trim();
  return trimmed.length > 0 ? trimmed : undefined;
};

const resolveEnvValue = (keys: string[], fallback = ''): string => {
  for (const key of keys) {
    const value = normalizeEnvValue(process.env[key]);
    if (value) {
      return value;
    }
  }
  return fallback;
};

interface RepoEnvConfig {
  repoOwner: string;
  repoName: string;
  repoBranch: string;
}

const getRepoEnvConfig = (): RepoEnvConfig => ({
  repoOwner: resolveEnvValue(['GITHUB_REPO_OWNER', 'VITE_GITHUB_REPO_OWNER']),
  repoName: resolveEnvValue(['GITHUB_REPO_NAME', 'VITE_GITHUB_REPO_NAME']),
  repoBranch: resolveEnvValue(['GITHUB_REPO_BRANCH', 'VITE_GITHUB_REPO_BRANCH'], 'main') || 'main'
});

// 构建认证头
function getAuthHeaders() {
  const token = tokenManager.getCurrentToken();
  const headers: Record<string, string> = {
    'Accept': 'application/vnd.github.v3+json',
    'User-Agent': 'Repo-Viewer'
  };

  if (token) {
    headers['Authorization'] = `token ${token}`;
  }

  return headers;
}

// 处理API请求失败
async function handleRequestWithRetry(requestFn: () => Promise<any>) {
  try {
    return await requestFn();
  } catch (error: any) {
    // 检查是否是认证错误或速率限制错误
    if (error.response && (error.response.status === 401 || error.response.status === 403)) {
      console.log(`令牌认证失败或达到限制，尝试轮换令牌...`);
      const currentToken = tokenManager.getCurrentToken();
      if (currentToken) {
        tokenManager.markTokenFailed(currentToken);
      }

      // 获取新令牌并重试
      const newToken = tokenManager.getNextToken();
      if (newToken && newToken !== currentToken) {
        console.log(`已轮换到新令牌`);
        return await requestFn(); // 使用新令牌重试
      }
    }

    // 其他错误或没有可用令牌，抛出异常
    throw error;
  }
}

// API处理函数
export default async function handler(req: VercelRequest, res: VercelResponse) {
  try {
    const { action, path, url } = req.query;
<<<<<<< HEAD
    
    const actionParam = Array.isArray(action) ? action[0] : action;
    
=======

    const actionParam = Array.isArray(action) ? action[0] : action;

>>>>>>> 67afbc2b
    if (!actionParam || typeof actionParam !== 'string') {
      return res.status(400).json({ error: '缺少action参数' });
    }

    // 获取配置信息 - 新增API
    if (actionParam === 'getConfig') {
      const { repoOwner, repoName, repoBranch } = getRepoEnvConfig();
      return res.status(200).json({
        status: 'success',
        data: {
          repoOwner,
          repoName,
          repoBranch
        }
      });
    }

    // 获取令牌状态 - 新增API
    if (actionParam === 'getTokenStatus') {
      return res.status(200).json({
        status: 'success',
        data: tokenManager.getTokenStatus()
      });
    }

    // 获取仓库内容
    if (actionParam === 'getContents') {
      if (typeof path !== 'string') {
        return res.status(400).json({ error: '缺少path参数' });
      }

      const { repoOwner, repoName, repoBranch } = getRepoEnvConfig();

      if (!repoOwner || !repoName) {
        return res.status(500).json({
          error: '仓库配置缺失',
          message: '缺少 GITHUB_REPO_OWNER 或 GITHUB_REPO_NAME 环境变量'
        });
      }

      const branch = repoBranch || 'main';

      // 处理空路径
      const pathSegment = path === '' ? '' : `/${path}`;
      const apiPath = `/repos/${repoOwner}/${repoName}/contents${pathSegment}?ref=${branch}`;

      try {
        const response = await handleRequestWithRetry(() =>
          axios.get(`${GITHUB_API_BASE}${apiPath}`, {
            headers: getAuthHeaders()
          })
        );
<<<<<<< HEAD
        
        // 验证GitHub API响应结构
        const validation = safeValidateGitHubContentsResponse(response.data);
        if (!validation.success) {
          console.error('GitHub API响应验证失败:', validation.error);
          return res.status(500).json({ 
            error: '获取内容失败',
            message: `API响应格式错误: ${validation.error}`
          });
        }
        
        return res.status(200).json(validation.data);
=======

        return res.status(200).json(response.data);
>>>>>>> 67afbc2b
      } catch (error: any) {
        console.error('GitHub API请求失败:', error.message);

        return res.status(error.response?.status || 500).json({
          error: '获取内容失败',
          message: error.message
        });
      }
    }

    // 获取文件内容
    if (actionParam === 'getFileContent') {
      // 规范化并校验 url 参数
      const urlParam = Array.isArray(url) ? (url.length > 0 ? url[0] : undefined) : url;
      if (typeof urlParam !== 'string' || urlParam.trim() === '') {
        return res.status(400).json({ error: '缺少url参数' });
      }

      try {
        const urlString = urlParam;
<<<<<<< HEAD
        
        // 判断是否是二进制文件
        const isBinaryFile = /\.(png|jpg|jpeg|gif|pdf|docx|xlsx|pptx|zip|rar|7z|exe|dll|so|dylib|bin)$/i.test(urlString);
        
=======

        // 判断是否是二进制文件
        const isBinaryFile = /\.(png|jpg|jpeg|gif|pdf|docx|xlsx|pptx|zip|rar|7z|exe|dll|so|dylib|bin)$/i.test(urlString);

>>>>>>> 67afbc2b
        // 设置正确的响应类型
        if (isBinaryFile) {
          // 获取文件扩展名
          const fileExtension = urlString.split('.').pop()?.toLowerCase();

          // 设置正确的Content-Type
          if (fileExtension) {
            const contentTypeMap: Record<string, string> = {
              'pdf': 'application/pdf',
              'png': 'image/png',
              'jpg': 'image/jpeg',
              'jpeg': 'image/jpeg',
              'gif': 'image/gif',
              'docx': 'application/vnd.openxmlformats-officedocument.wordprocessingml.document',
              'xlsx': 'application/vnd.openxmlformats-officedocument.spreadsheetml.sheet',
              'pptx': 'application/vnd.openxmlformats-officedocument.presentationml.presentation',
              'zip': 'application/zip',
              'rar': 'application/x-rar-compressed',
              '7z': 'application/x-7z-compressed'
            };

            const contentType = contentTypeMap[fileExtension] || 'application/octet-stream';
            res.setHeader('Content-Type', contentType);
          } else {
            res.setHeader('Content-Type', 'application/octet-stream');
          }

          // 二进制文件，使用arraybuffer响应类型
<<<<<<< HEAD
          const response = await handleRequestWithRetry(() => 
            axios.get(urlString, { 
=======
          const response = await handleRequestWithRetry(() =>
            axios.get(urlString, {
>>>>>>> 67afbc2b
              headers: getAuthHeaders(),
              responseType: 'arraybuffer'
            })
          );

          return res.status(200).send(response.data);
        } else {
<<<<<<< HEAD
          // 文本文件，使用默认响应类型
      const response = await handleRequestWithRetry(() => 
        axios.get(urlString, { 
          headers: getAuthHeaders() 
        })
      );
      
      return res.status(200).send(response.data);
=======
          // 文本文件
          res.setHeader('Content-Type', 'text/plain; charset=utf-8');

          const response = await handleRequestWithRetry(() =>
            axios.get(urlString, {
              headers: getAuthHeaders()
            })
          );

          return res.status(200).send(response.data);
>>>>>>> 67afbc2b
        }
      } catch (error: any) {
        console.error('获取文件内容失败:', error.message);
        return res.status(error.response?.status || 500).json({
          error: '获取文件内容失败',
          message: error.message
        });
      }
    }


    // 搜索仓库
    if (actionParam === 'search') {
      const { q, sort, order } = req.query;
<<<<<<< HEAD
      
=======

>>>>>>> 67afbc2b
      // 规范化查询参数
      const qParam = Array.isArray(q) ? (q.length > 0 ? q[0] : '') : (q ?? '');
      if (typeof qParam !== 'string' || qParam.trim() === '') {
        return res.status(400).json({ error: '缺少搜索参数' });
      }

      const { repoOwner, repoName } = getRepoEnvConfig();

      if (!repoOwner || !repoName) {
        return res.status(500).json({
          error: '仓库配置缺失',
          message: '缺少 GITHUB_REPO_OWNER 或 GITHUB_REPO_NAME 环境变量'
        });
      }

      const searchQuery = `repo:${repoOwner}/${repoName} ${qParam}`;
<<<<<<< HEAD
      
      try {
        const response = await handleRequestWithRetry(() => 
          axios.get(`${GITHUB_API_BASE}/search/code`, { 
=======

      try {
        const response = await handleRequestWithRetry(() =>
          axios.get(`${GITHUB_API_BASE}/search/code`, {
>>>>>>> 67afbc2b
            headers: getAuthHeaders(),
            params: {
              q: searchQuery,
              sort: (Array.isArray(sort) ? sort[0] : sort) || 'best-match',
              order: (Array.isArray(order) ? order[0] : order) || 'desc'
            }
          })
        );
<<<<<<< HEAD
        
        // 验证GitHub搜索API响应结构
        const validation = safeValidateGitHubSearchResponse(response.data);
        if (!validation.success) {
          console.error('GitHub搜索API响应验证失败:', validation.error);
          return res.status(500).json({ 
            error: '搜索失败',
            message: `搜索响应格式错误: ${validation.error}`
          });
        }
        
        return res.status(200).json(validation.data);
      } catch (error: any) {
        console.error('GitHub搜索API请求失败:', error.message);
        return res.status(error.response?.status || 500).json({ 
=======

        return res.status(200).json(response.data);
      } catch (error: any) {
        console.error('GitHub搜索API请求失败:', error.message);
        return res.status(error.response?.status || 500).json({
>>>>>>> 67afbc2b
          error: '搜索失败',
          message: error.message
        });
      }
    }

    // 未知操作
    return res.status(400).json({ error: '不支持的操作' });
  } catch (error: any) {
    console.error('API请求处理错误:', error);
    let message = '处理请求时发生错误';

    if (error.response) {
      const status = error.response.status;
      message = `GitHub API错误 (${status}): ${error.response.data?.message || '未知错误'}`;
    } else if (error.message) {
      message = error.message;
    }

    return res.status(500).json({ error: message });
  }
}<|MERGE_RESOLUTION|>--- conflicted
+++ resolved
@@ -41,11 +41,6 @@
         .map(key => process.env[key])
         .filter((token): token is string => typeof token === 'string' && token.trim().length > 0);
       this.tokens = tokens;
-<<<<<<< HEAD
-      
-=======
-
->>>>>>> 67afbc2b
       console.log(`已加载 ${this.tokens.length} 个GitHub令牌`);
     } catch (error) {
       console.error('加载GitHub token失败:', error);
@@ -72,11 +67,6 @@
         attempts++;
         continue;
       }
-<<<<<<< HEAD
-      
-=======
-
->>>>>>> 67afbc2b
       return token ?? '';
     }
 
@@ -185,15 +175,9 @@
 export default async function handler(req: VercelRequest, res: VercelResponse) {
   try {
     const { action, path, url } = req.query;
-<<<<<<< HEAD
-    
+
     const actionParam = Array.isArray(action) ? action[0] : action;
-    
-=======
-
-    const actionParam = Array.isArray(action) ? action[0] : action;
-
->>>>>>> 67afbc2b
+
     if (!actionParam || typeof actionParam !== 'string') {
       return res.status(400).json({ error: '缺少action参数' });
     }
@@ -246,23 +230,18 @@
             headers: getAuthHeaders()
           })
         );
-<<<<<<< HEAD
-        
+
         // 验证GitHub API响应结构
         const validation = safeValidateGitHubContentsResponse(response.data);
         if (!validation.success) {
-          console.error('GitHub API响应验证失败:', validation.error);
-          return res.status(500).json({ 
+          console.error('GitHub内容响应验证失败:', validation.error);
+          return res.status(500).json({
             error: '获取内容失败',
-            message: `API响应格式错误: ${validation.error}`
+            message: `响应格式错误: ${validation.error}`
           });
         }
-        
+
         return res.status(200).json(validation.data);
-=======
-
-        return res.status(200).json(response.data);
->>>>>>> 67afbc2b
       } catch (error: any) {
         console.error('GitHub API请求失败:', error.message);
 
@@ -283,17 +262,10 @@
 
       try {
         const urlString = urlParam;
-<<<<<<< HEAD
-        
+
         // 判断是否是二进制文件
         const isBinaryFile = /\.(png|jpg|jpeg|gif|pdf|docx|xlsx|pptx|zip|rar|7z|exe|dll|so|dylib|bin)$/i.test(urlString);
-        
-=======
-
-        // 判断是否是二进制文件
-        const isBinaryFile = /\.(png|jpg|jpeg|gif|pdf|docx|xlsx|pptx|zip|rar|7z|exe|dll|so|dylib|bin)$/i.test(urlString);
-
->>>>>>> 67afbc2b
+
         // 设置正确的响应类型
         if (isBinaryFile) {
           // 获取文件扩展名
@@ -322,13 +294,8 @@
           }
 
           // 二进制文件，使用arraybuffer响应类型
-<<<<<<< HEAD
-          const response = await handleRequestWithRetry(() => 
-            axios.get(urlString, { 
-=======
           const response = await handleRequestWithRetry(() =>
             axios.get(urlString, {
->>>>>>> 67afbc2b
               headers: getAuthHeaders(),
               responseType: 'arraybuffer'
             })
@@ -336,17 +303,7 @@
 
           return res.status(200).send(response.data);
         } else {
-<<<<<<< HEAD
           // 文本文件，使用默认响应类型
-      const response = await handleRequestWithRetry(() => 
-        axios.get(urlString, { 
-          headers: getAuthHeaders() 
-        })
-      );
-      
-      return res.status(200).send(response.data);
-=======
-          // 文本文件
           res.setHeader('Content-Type', 'text/plain; charset=utf-8');
 
           const response = await handleRequestWithRetry(() =>
@@ -356,7 +313,6 @@
           );
 
           return res.status(200).send(response.data);
->>>>>>> 67afbc2b
         }
       } catch (error: any) {
         console.error('获取文件内容失败:', error.message);
@@ -371,11 +327,6 @@
     // 搜索仓库
     if (actionParam === 'search') {
       const { q, sort, order } = req.query;
-<<<<<<< HEAD
-      
-=======
-
->>>>>>> 67afbc2b
       // 规范化查询参数
       const qParam = Array.isArray(q) ? (q.length > 0 ? q[0] : '') : (q ?? '');
       if (typeof qParam !== 'string' || qParam.trim() === '') {
@@ -392,17 +343,10 @@
       }
 
       const searchQuery = `repo:${repoOwner}/${repoName} ${qParam}`;
-<<<<<<< HEAD
-      
-      try {
-        const response = await handleRequestWithRetry(() => 
-          axios.get(`${GITHUB_API_BASE}/search/code`, { 
-=======
 
       try {
         const response = await handleRequestWithRetry(() =>
           axios.get(`${GITHUB_API_BASE}/search/code`, {
->>>>>>> 67afbc2b
             headers: getAuthHeaders(),
             params: {
               q: searchQuery,
@@ -411,29 +355,21 @@
             }
           })
         );
-<<<<<<< HEAD
-        
+
         // 验证GitHub搜索API响应结构
         const validation = safeValidateGitHubSearchResponse(response.data);
         if (!validation.success) {
           console.error('GitHub搜索API响应验证失败:', validation.error);
-          return res.status(500).json({ 
+          return res.status(500).json({
             error: '搜索失败',
             message: `搜索响应格式错误: ${validation.error}`
           });
         }
-        
+
         return res.status(200).json(validation.data);
       } catch (error: any) {
         console.error('GitHub搜索API请求失败:', error.message);
-        return res.status(error.response?.status || 500).json({ 
-=======
-
-        return res.status(200).json(response.data);
-      } catch (error: any) {
-        console.error('GitHub搜索API请求失败:', error.message);
         return res.status(error.response?.status || 500).json({
->>>>>>> 67afbc2b
           error: '搜索失败',
           message: error.message
         });
